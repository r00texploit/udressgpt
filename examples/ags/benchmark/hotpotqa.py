import json
import asyncio
import aiofiles
import pandas as pd
import numpy as np
from typing import List, Tuple, Callable, Set
from collections import Counter
from tqdm.asyncio import tqdm_asyncio
from scipy.optimize import linear_sum_assignment
import string
import re


from examples.ags.benchmark.utils import generate_random_indices

def is_number(text: str) -> bool:
    try:
        float(text)
        return True
    except ValueError:
        return False

def normalize_answer(s):
    """
    Normalize answers for evaluation.
    """

    def remove_articles(text):
        return re.sub(r"\b(a|an|the)\b", " ", text)

    def white_space_fix(text):
        return " ".join(text.split())

    def remove_punc(text):
        exclude = set(string.punctuation)
        return "".join(ch for ch in text if ch not in exclude)

    def lower(text):
        return text.lower()

    return white_space_fix(remove_articles(remove_punc(lower(s))))

def f1_score(prediction, ground_truth):
    """
    Compute the F1 score between prediction and ground truth answers.
    """
    prediction_tokens = normalize_answer(prediction).split()
    ground_truth_tokens = normalize_answer(ground_truth).split()
    common = Counter(prediction_tokens) & Counter(ground_truth_tokens)
    num_same = sum(common.values())
    if num_same == 0:
        return 0
    precision = 1.0 * num_same / len(prediction_tokens)
    recall = 1.0 * num_same / len(ground_truth_tokens)
    f1 = (2 * precision * recall) / (precision + recall)
    return f1


async def load_data(file_path: str, samples=20, total_length=1000) -> List[dict]:
    data = []
    async with aiofiles.open(file_path, mode="r") as file:
        async for line in file:
            data.append(json.loads(line))
    data = data[:total_length] 
    random_indices = generate_random_indices(len(data), samples)
    data = [data[i] for i in random_indices]
    return data

async def evaluate_problem(input: str, context_str: str, graph: Callable, expected_output: str):
    max_retries = 5
    retries = 0

    while retries < max_retries:
        try:
<<<<<<< HEAD
            prediction, supporting_sentences, cost = await graph(input, context_str) if graph else ("None", None, 0)
            predicted_bags = answer_to_bags(prediction)
            gold_bags = answer_to_bags(expected_output)

            f1_per_bag = _align_bags(predicted_bags[1], gold_bags[1])
            score = np.mean(f1_per_bag)
=======
            prediction = await graph(input, context_str) if graph else "None"
            score = f1_score(prediction, expected_output)
>>>>>>> 83ec3ab3

            break
        except Exception as e:
            retries += 1
            print(f"Error generating prediction: {e}. Retrying... ({retries}/{max_retries})")

            if retries == max_retries:
                print("Maximum retries reached. Skipping this sample.")
                prediction = None
                score = 0
                cost = 0
                break

<<<<<<< HEAD
    return input, prediction, expected_output, supporting_sentences, score, cost
=======
    return input, prediction, expected_output, score
>>>>>>> 83ec3ab3

async def evaluate_all_problems(data: List[dict], graph: Callable, max_concurrent_tasks: int = 50):
    semaphore = asyncio.Semaphore(max_concurrent_tasks)

    async def sem_evaluate(problem):
        async with semaphore:
            input_text = problem["question"]
            expected_output = problem["answer"]
            paragraphs = [item[1] for item in problem["context"] if isinstance(item[1], list)]
            context_str = "\n".join(" ".join(paragraph) for paragraph in paragraphs)
            return await evaluate_problem(input_text, context_str, graph, expected_output)

    tasks = [sem_evaluate(problem) for problem in data]

    return await tqdm_asyncio.gather(*tasks, desc="Evaluating HotpotQA problems", total=len(data))

<<<<<<< HEAD
def save_results_to_csv(results: List[Tuple[str, str, str, str, float, str]], path: str) -> Tuple[float, float]:
    df = pd.DataFrame(
        results, columns=["question", "prediction", "expected_output", "supporting_sentences", "score", "cost"]
=======
def save_results_to_csv(results: List[Tuple[str, str, str, float]], path: str) -> float:
    df = pd.DataFrame(
        results, columns=["question", "prediction", "expected_output", "score"]
>>>>>>> 83ec3ab3
    )
    average_score = df["score"].mean()
    total_cost = df["cost"].iloc[-1]

    output_file = f"{path}/{average_score:.5f}.csv"
    df.to_csv(output_file, index=False)
    print(f"Results saved to {output_file}")

    return average_score, total_cost

async def hotpotqa_evaluation(graph: Callable, file_path: str, samples: int, path: str) -> Tuple[float, float]:
    data = await load_data(file_path, samples)
    results = await evaluate_all_problems(data, graph, max_concurrent_tasks=20)
    average_score, total_cost = save_results_to_csv(results, path=path)
    print(f"Average score on HotpotQA dataset: {average_score:.5f}")
    print(f"Total Cost: {total_cost:.5f}")
    return average_score, total_cost<|MERGE_RESOLUTION|>--- conflicted
+++ resolved
@@ -72,17 +72,8 @@
 
     while retries < max_retries:
         try:
-<<<<<<< HEAD
-            prediction, supporting_sentences, cost = await graph(input, context_str) if graph else ("None", None, 0)
-            predicted_bags = answer_to_bags(prediction)
-            gold_bags = answer_to_bags(expected_output)
-
-            f1_per_bag = _align_bags(predicted_bags[1], gold_bags[1])
-            score = np.mean(f1_per_bag)
-=======
-            prediction = await graph(input, context_str) if graph else "None"
+            prediction, cost = await graph(input, context_str) if graph else ("None", None, 0)
             score = f1_score(prediction, expected_output)
->>>>>>> 83ec3ab3
 
             break
         except Exception as e:
@@ -96,11 +87,7 @@
                 cost = 0
                 break
 
-<<<<<<< HEAD
-    return input, prediction, expected_output, supporting_sentences, score, cost
-=======
-    return input, prediction, expected_output, score
->>>>>>> 83ec3ab3
+    return input, prediction, expected_output, score, cost
 
 async def evaluate_all_problems(data: List[dict], graph: Callable, max_concurrent_tasks: int = 50):
     semaphore = asyncio.Semaphore(max_concurrent_tasks)
@@ -117,15 +104,9 @@
 
     return await tqdm_asyncio.gather(*tasks, desc="Evaluating HotpotQA problems", total=len(data))
 
-<<<<<<< HEAD
-def save_results_to_csv(results: List[Tuple[str, str, str, str, float, str]], path: str) -> Tuple[float, float]:
+def save_results_to_csv(results: List[Tuple[str, str, str, float, str]], path: str) -> Tuple[float, float]:
     df = pd.DataFrame(
-        results, columns=["question", "prediction", "expected_output", "supporting_sentences", "score", "cost"]
-=======
-def save_results_to_csv(results: List[Tuple[str, str, str, float]], path: str) -> float:
-    df = pd.DataFrame(
-        results, columns=["question", "prediction", "expected_output", "score"]
->>>>>>> 83ec3ab3
+        results, columns=["question", "prediction", "expected_output", "score", "cost"]
     )
     average_score = df["score"].mean()
     total_cost = df["cost"].iloc[-1]
