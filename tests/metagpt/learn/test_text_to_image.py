#!/usr/bin/env python
# -*- coding: utf-8 -*-
"""
@Time    : 2023/8/18
@Author  : mashenquan
@File    : test_text_to_image.py
@Desc    : Unit tests.
"""


import pytest

from metagpt.config2 import Config
from metagpt.learn.text_to_image import text_to_image
from metagpt.tools.metagpt_text_to_image import MetaGPTText2Image
from metagpt.tools.openai_text_to_image import OpenAIText2Image
from metagpt.utils.s3 import S3


@pytest.mark.asyncio
<<<<<<< HEAD
async def test_metagpt_text_to_image():
    config = Config()
    assert config.METAGPT_TEXT_TO_IMAGE_MODEL_URL
=======
async def test_text_to_image(mocker):
    # mock
    mocker.patch.object(MetaGPTText2Image, "text_2_image", return_value=b"mock MetaGPTText2Image")
    mocker.patch.object(OpenAIText2Image, "text_2_image", return_value=b"mock OpenAIText2Image")
    mocker.patch.object(S3, "cache", return_value="http://mock/s3")

    # Prerequisites
    assert CONFIG.METAGPT_TEXT_TO_IMAGE_MODEL_URL
    assert CONFIG.OPENAI_API_KEY
>>>>>>> ee79df9d

    data = await text_to_image("Panda emoji", size_type="512x512", model_url=config.METAGPT_TEXT_TO_IMAGE_MODEL_URL)
    assert "base64" in data or "http" in data


@pytest.mark.asyncio
async def test_openai_text_to_image():
    config = Config.default()
    assert config.get_openai_llm()

    data = await text_to_image("Panda emoji", size_type="512x512", config=config)
    assert "base64" in data or "http" in data


if __name__ == "__main__":
    pytest.main([__file__, "-s"])<|MERGE_RESOLUTION|>--- conflicted
+++ resolved
@@ -18,21 +18,14 @@
 
 
 @pytest.mark.asyncio
-<<<<<<< HEAD
-async def test_metagpt_text_to_image():
-    config = Config()
-    assert config.METAGPT_TEXT_TO_IMAGE_MODEL_URL
-=======
 async def test_text_to_image(mocker):
     # mock
     mocker.patch.object(MetaGPTText2Image, "text_2_image", return_value=b"mock MetaGPTText2Image")
     mocker.patch.object(OpenAIText2Image, "text_2_image", return_value=b"mock OpenAIText2Image")
     mocker.patch.object(S3, "cache", return_value="http://mock/s3")
 
-    # Prerequisites
-    assert CONFIG.METAGPT_TEXT_TO_IMAGE_MODEL_URL
-    assert CONFIG.OPENAI_API_KEY
->>>>>>> ee79df9d
+    config = Config()
+    assert config.METAGPT_TEXT_TO_IMAGE_MODEL_URL
 
     data = await text_to_image("Panda emoji", size_type="512x512", model_url=config.METAGPT_TEXT_TO_IMAGE_MODEL_URL)
     assert "base64" in data or "http" in data
