--- conflicted
+++ resolved
@@ -11,11 +11,7 @@
 import logging
 import os
 import re
-<<<<<<< HEAD
-=======
 import uuid
-from typing import Optional
->>>>>>> 4fc58aa4
 
 import pytest
 
