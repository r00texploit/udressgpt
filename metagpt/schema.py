#!/usr/bin/env python
# -*- coding: utf-8 -*-
"""
@Time    : 2023/5/8 22:12
@Author  : alexanderwu
@File    : schema.py
@Modified By: mashenquan, 2023-10-31. According to Chapter 2.2.1 of RFC 116:
        Replanned the distribution of responsibilities and functional positioning of `Message` class attributes.
@Modified By: mashenquan, 2023/11/22.
        1. Add `Document` and `Documents` for `FileRepository` in Section 2.2.3.4 of RFC 135.
        2. Encapsulate the common key-values set to pydantic structures to standardize and unify parameter passing
        between actions.
        3. Add `id` to `Message` according to Section 2.2.3.1.1 of RFC 135.
"""

from __future__ import annotations

import asyncio
import json
import os.path
import uuid
from abc import ABC
from asyncio import Queue, QueueEmpty, wait_for
from json import JSONDecodeError
from pathlib import Path
from typing import Any, Callable, Dict, List, Optional, Type, TypeVar, Union

from pydantic import (
    BaseModel,
    ConfigDict,
    Field,
    PrivateAttr,
    field_serializer,
    field_validator,
)
from pydantic_core import core_schema

from metagpt.config import CONFIG
from metagpt.const import (
    MESSAGE_ROUTE_CAUSE_BY,
    MESSAGE_ROUTE_FROM,
    MESSAGE_ROUTE_TO,
    MESSAGE_ROUTE_TO_ALL,
    SYSTEM_DESIGN_FILE_REPO,
    TASK_FILE_REPO,
)
from metagpt.logs import logger
from metagpt.utils.common import any_to_str, any_to_str_set, import_class
from metagpt.utils.exceptions import handle_exception
from metagpt.utils.serialize import (
    actionoutout_schema_to_mapping,
    actionoutput_mapping_to_str,
    actionoutput_str_to_mapping,
)


class SerializationMixin(BaseModel):
    """
    PolyMorphic subclasses Serialization / Deserialization Mixin
    - First of all, we need to know that pydantic is not designed for polymorphism.
    - If Engineer is subclass of Role, it would be serialized as Role. If we want to serialize it as Engineer, we need
        to add `class name` to Engineer. So we need Engineer inherit SerializationMixin.

    More details:
    - https://docs.pydantic.dev/latest/concepts/serialization/
    - https://github.com/pydantic/pydantic/discussions/7008 discuss about avoid `__get_pydantic_core_schema__`
    """

    __is_polymorphic_base = False
    __subclasses_map__ = {}

    @classmethod
    def __get_pydantic_core_schema__(
        cls, source: type["SerializationMixin"], handler: Callable[[Any], core_schema.CoreSchema]
    ) -> core_schema.CoreSchema:
        schema = handler(source)
        og_schema_ref = schema["ref"]
        schema["ref"] += ":mixin"

        return core_schema.no_info_before_validator_function(
            cls.__deserialize_with_real_type__,
            schema=schema,
            ref=og_schema_ref,
            serialization=core_schema.wrap_serializer_function_ser_schema(cls.__serialize_add_class_type__),
        )

    @classmethod
    def __serialize_add_class_type__(
        cls,
        value,
        handler: core_schema.SerializerFunctionWrapHandler,
    ) -> Any:
        ret = handler(value)
        if not len(cls.__subclasses__()):
            # only subclass add `__module_class_name`
            ret["__module_class_name"] = f"{cls.__module__}.{cls.__qualname__}"
        return ret

    @classmethod
    def __deserialize_with_real_type__(cls, value: Any):
        if not isinstance(value, dict):
            return value

        if not cls.__is_polymorphic_base or (len(cls.__subclasses__()) and "__module_class_name" not in value):
            # add right condition to init BaseClass like Action()
            return value
        module_class_name = value.get("__module_class_name", None)
        if module_class_name is None:
            raise ValueError("Missing field: __module_class_name")

        class_type = cls.__subclasses_map__.get(module_class_name, None)

        if class_type is None:
            raise TypeError("Trying to instantiate {module_class_name} which not defined yet.")

        return class_type(**value)

    def __init_subclass__(cls, is_polymorphic_base: bool = False, **kwargs):
        cls.__is_polymorphic_base = is_polymorphic_base
        cls.__subclasses_map__[f"{cls.__module__}.{cls.__qualname__}"] = cls
        super().__init_subclass__(**kwargs)


class SimpleMessage(BaseModel):
    content: str
    role: str


class Document(BaseModel):
    """
    Represents a document.
    """

    root_path: str = ""
    filename: str = ""
    content: str = ""

    def get_meta(self) -> Document:
        """Get metadata of the document.

        :return: A new Document instance with the same root path and filename.
        """

        return Document(root_path=self.root_path, filename=self.filename)

    @property
    def root_relative_path(self):
        """Get relative path from root of git repository.

        :return: relative path from root of git repository.
        """
        return os.path.join(self.root_path, self.filename)

    @property
    def full_path(self):
        if not CONFIG.git_repo:
            return None
        return str(CONFIG.git_repo.workdir / self.root_path / self.filename)

    def __str__(self):
        return self.content

    def __repr__(self):
        return self.content


class Documents(BaseModel):
    """A class representing a collection of documents.

    Attributes:
        docs (Dict[str, Document]): A dictionary mapping document names to Document instances.
    """

    docs: Dict[str, Document] = Field(default_factory=dict)


class Message(BaseModel):
    """list[<role>: <content>]"""

    id: str = Field(default="", validate_default=True)  # According to Section 2.2.3.1.1 of RFC 135
    content: str
<<<<<<< HEAD
    instruct_content: BaseModel = field(default=None)
    role: str = field(default='user')  # system / user / assistant
    cause_by: Type["Action"] = field(default="")
    sent_from: str = field(default="")
    send_to: str = field(default="")
    restricted_to: str = field(default="")
    state: str = None  # None, done, todo, doing, error
=======
    instruct_content: Optional[BaseModel] = Field(default=None, validate_default=True)
    role: str = "user"  # system / user / assistant
    cause_by: str = Field(default="", validate_default=True)
    sent_from: str = Field(default="", validate_default=True)
    send_to: set[str] = Field(default={MESSAGE_ROUTE_TO_ALL}, validate_default=True)

    @field_validator("id", mode="before")
    @classmethod
    def check_id(cls, id: str) -> str:
        return id if id else uuid.uuid4().hex

    @field_validator("instruct_content", mode="before")
    @classmethod
    def check_instruct_content(cls, ic: Any) -> BaseModel:
        if ic and not isinstance(ic, BaseModel) and "class" in ic:
            # compatible with custom-defined ActionOutput
            mapping = actionoutput_str_to_mapping(ic["mapping"])

            actionnode_class = import_class("ActionNode", "metagpt.actions.action_node")  # avoid circular import
            ic_obj = actionnode_class.create_model_class(class_name=ic["class"], mapping=mapping)
            ic = ic_obj(**ic["value"])
        return ic

    @field_validator("cause_by", mode="before")
    @classmethod
    def check_cause_by(cls, cause_by: Any) -> str:
        return any_to_str(cause_by if cause_by else import_class("UserRequirement", "metagpt.actions.add_requirement"))

    @field_validator("sent_from", mode="before")
    @classmethod
    def check_sent_from(cls, sent_from: Any) -> str:
        return any_to_str(sent_from if sent_from else "")

    @field_validator("send_to", mode="before")
    @classmethod
    def check_send_to(cls, send_to: Any) -> set:
        return any_to_str_set(send_to if send_to else {MESSAGE_ROUTE_TO_ALL})

    @field_serializer("instruct_content", mode="plain")
    def ser_instruct_content(self, ic: BaseModel) -> Union[str, None]:
        ic_dict = None
        if ic:
            # compatible with custom-defined ActionOutput
            schema = ic.model_json_schema()
            # `Documents` contain definitions
            if "definitions" not in schema:
                # TODO refine with nested BaseModel
                mapping = actionoutout_schema_to_mapping(schema)
                mapping = actionoutput_mapping_to_str(mapping)

                ic_dict = {"class": schema["title"], "mapping": mapping, "value": ic.model_dump()}
        return ic_dict

    def __init__(self, content: str = "", **data: Any):
        data["content"] = data.get("content", content)
        super().__init__(**data)

    def __setattr__(self, key, val):
        """Override `@property.setter`, convert non-string parameters into string parameters."""
        if key == MESSAGE_ROUTE_CAUSE_BY:
            new_val = any_to_str(val)
        elif key == MESSAGE_ROUTE_FROM:
            new_val = any_to_str(val)
        elif key == MESSAGE_ROUTE_TO:
            new_val = any_to_str_set(val)
        else:
            new_val = val
        super().__setattr__(key, new_val)
>>>>>>> e2c01b16

    def __str__(self):
        # prefix = '-'.join([self.role, str(self.cause_by)])
        if self.instruct_content:
            return f"{self.role}: {self.instruct_content.model_dump()}"
        return f"{self.role}: {self.content}"

    def __repr__(self):
        return self.__str__()

    def to_dict(self) -> dict:
        """Return a dict containing `role` and `content` for the LLM call.l"""
        return {"role": self.role, "content": self.content}

    def dump(self) -> str:
        """Convert the object to json string"""
        return self.model_dump_json(exclude_none=True, warnings=False)

    @staticmethod
    @handle_exception(exception_type=JSONDecodeError, default_return=None)
    def load(val):
        """Convert the json string to object."""

        try:
            m = json.loads(val)
            id = m.get("id")
            if "id" in m:
                del m["id"]
            msg = Message(**m)
            if id:
                msg.id = id
            return msg
        except JSONDecodeError as err:
            logger.error(f"parse json failed: {val}, error:{err}")
        return None


class UserMessage(Message):
    """便于支持OpenAI的消息
    Facilitate support for OpenAI messages
    """

    def __init__(self, content: str):
        super().__init__(content=content, role="user")


class SystemMessage(Message):
    """便于支持OpenAI的消息
    Facilitate support for OpenAI messages
    """

    def __init__(self, content: str):
        super().__init__(content=content, role="system")


class AIMessage(Message):
    """便于支持OpenAI的消息
    Facilitate support for OpenAI messages
    """

    def __init__(self, content: str):
<<<<<<< HEAD
        super().__init__(content, 'assistant')


class Task(BaseModel):
    task_id: str = ""
    dependent_task_ids: list[str] = [] # Tasks prerequisite to this Task
    instruction: str = ""
    task_type: str = ""
    code_steps: str = ""
    code: str = ""
    result: str = ""
    is_success: bool = False
    is_finished: bool = False


class TaskResult(BaseModel):
    """Result of taking a task, with result and is_success required to be filled"""
    code_steps: str = ""
    code: str = ""
    result: str
    is_success: bool


class Plan(BaseModel):
    goal: str
    context: str = ""
    tasks: list[Task] = []
    task_map: dict[str, Task] = {}
    current_task_id = ""

    def _topological_sort(self, tasks: list[Task]):
        task_map = {task.task_id: task for task in tasks}
        dependencies = {task.task_id: set(task.dependent_task_ids) for task in tasks}
        sorted_tasks = []
        visited = set()

        def visit(task_id):
            if task_id in visited:
                return
            visited.add(task_id)
            for dependent_id in dependencies.get(task_id, []):
                visit(dependent_id)
            sorted_tasks.append(task_map[task_id])

        for task in tasks:
            visit(task.task_id)

        return sorted_tasks

    def add_tasks(self, tasks: list[Task]):
        """
        Integrates new tasks into the existing plan, ensuring dependency order is maintained.
        
        This method performs two primary functions based on the current state of the task list:
        1. If there are no existing tasks, it topologically sorts the provided tasks to ensure 
        correct execution order based on dependencies, and sets these as the current tasks.
        2. If there are existing tasks, it merges the new tasks with the existing ones. It maintains 
        any common prefix of tasks (based on task_id and instruction) and appends the remainder 
        of the new tasks. The current task is updated to the first unfinished task in this merged list.

        Args:
            tasks (list[Task]): A list of tasks (may be unordered) to add to the plan.

        Returns:
            None: The method updates the internal state of the plan but does not return anything.
        """
        if not tasks:
            return

        # Topologically sort the new tasks to ensure correct dependency order
        new_tasks = self._topological_sort(tasks)

        if not self.tasks:
            # If there are no existing tasks, set the new tasks as the current tasks
            self.tasks = new_tasks

        else:
            # Find the length of the common prefix between existing and new tasks
            prefix_length = 0
            for old_task, new_task in zip(self.tasks, new_tasks):
                if old_task.task_id != new_task.task_id or old_task.instruction != new_task.instruction:
                    break
                prefix_length += 1

            # Combine the common prefix with the remainder of the new tasks
            final_tasks = self.tasks[:prefix_length] + new_tasks[prefix_length:]
            self.tasks = final_tasks
        
        # Update current_task_id to the first unfinished task in the merged list
        self._update_current_task()

        # Update the task map for quick access to tasks by ID
        self.task_map = {task.task_id: task for task in self.tasks}
    
    def reset_task(self, task_id: str):
        """
        Clear code and result of the task based on task_id, and set the task as unfinished.

        Args:
            task_id (str): The ID of the task to be reset.

        Returns:
            None
        """
        if task_id in self.task_map:
            task = self.task_map[task_id]
            task.code = ""
            task.result = ""
            task.is_success = False
            task.is_finished = False

    def replace_task(self, new_task: Task):
        """
        Replace an existing task with the new input task based on task_id, and reset all tasks depending on it.

        Args:
            new_task (Task): The new task that will replace an existing one.

        Returns:
            None
        """
        assert new_task.task_id in self.task_map
        # Replace the task in the task map and the task list
        self.task_map[new_task.task_id] = new_task
        for i, task in enumerate(self.tasks):
            if task.task_id == new_task.task_id:
                self.tasks[i] = new_task
                break

        # Reset dependent tasks
        for task in self.tasks:
            if new_task.task_id in task.dependent_task_ids:
                self.reset_task(task.task_id)

    def append_task(self, new_task: Task):
        """
        Append a new task to the end of existing task sequences

        Args:
            new_task (Task): The new task to be appended to the existing task sequence
        
        Returns:
            None
        """
        assert not self.has_task_id(new_task.task_id), "Task already in current plan, use replace_task instead"

        assert all([self.has_task_id(dep_id) for dep_id in new_task.dependent_task_ids]), \
            "New task has unknown dependencies"

        # Existing tasks do not depend on the new task, it's fine to put it to the end of the sorted task sequence
        self.tasks.append(new_task)
        self.task_map[new_task.task_id] = new_task
        self._update_current_task()
    
    def update_task_result(self, task: Task, task_result: TaskResult):
        task.code_steps = task_result.code_steps
        task.code = task_result.code
        task.result = task_result.result
        task.is_success = task_result.is_success

    def has_task_id(self, task_id: str) -> bool:
        return task_id in self.task_map

    def _update_current_task(self):
        current_task_id = ""
        for task in self.tasks:
            if not task.is_finished:
                current_task_id = task.task_id
                break
        self.current_task_id = current_task_id  # all tasks finished
    
    @property
    def current_task(self) -> Task:
        """Find current task to execute

        Returns:
            Task: the current task to be executed
        """
        return self.task_map.get(self.current_task_id, None)

    def finish_current_task(self):
        """Finish current task, set Task.is_finished=True, set current task to next task
        """
        if self.current_task_id:
            self.current_task.is_finished = True
            self._update_current_task()  # set to next task

    def get_finished_tasks(self) -> list[Task]:
        """return all finished tasks in correct linearized order

        Returns:
            list[Task]: list of finished tasks
        """
        return [task for task in self.tasks if task.is_finished]


if __name__ == '__main__':
    test_content = 'test_message'
    msgs = [
        UserMessage(test_content),
        SystemMessage(test_content),
        AIMessage(test_content),
        Message(test_content, role='QA')
    ]
    logger.info(msgs)
=======
        super().__init__(content=content, role="assistant")


class MessageQueue(BaseModel):
    """Message queue which supports asynchronous updates."""

    model_config = ConfigDict(arbitrary_types_allowed=True)

    _queue: Queue = PrivateAttr(default_factory=Queue)

    def pop(self) -> Message | None:
        """Pop one message from the queue."""
        try:
            item = self._queue.get_nowait()
            if item:
                self._queue.task_done()
            return item
        except QueueEmpty:
            return None

    def pop_all(self) -> List[Message]:
        """Pop all messages from the queue."""
        ret = []
        while True:
            msg = self.pop()
            if not msg:
                break
            ret.append(msg)
        return ret

    def push(self, msg: Message):
        """Push a message into the queue."""
        self._queue.put_nowait(msg)

    def empty(self):
        """Return true if the queue is empty."""
        return self._queue.empty()

    async def dump(self) -> str:
        """Convert the `MessageQueue` object to a json string."""
        if self.empty():
            return "[]"

        lst = []
        msgs = []
        try:
            while True:
                item = await wait_for(self._queue.get(), timeout=1.0)
                if item is None:
                    break
                msgs.append(item)
                lst.append(item.dump())
                self._queue.task_done()
        except asyncio.TimeoutError:
            logger.debug("Queue is empty, exiting...")
        finally:
            for m in msgs:
                self._queue.put_nowait(m)
        return json.dumps(lst, ensure_ascii=False)

    @staticmethod
    def load(data) -> "MessageQueue":
        """Convert the json string to the `MessageQueue` object."""
        queue = MessageQueue()
        try:
            lst = json.loads(data)
            for i in lst:
                msg = Message.load(i)
                queue.push(msg)
        except JSONDecodeError as e:
            logger.warning(f"JSON load failed: {data}, error:{e}")

        return queue


# 定义一个泛型类型变量
T = TypeVar("T", bound="BaseModel")


class BaseContext(BaseModel, ABC):
    @classmethod
    @handle_exception
    def loads(cls: Type[T], val: str) -> Optional[T]:
        i = json.loads(val)
        return cls(**i)


class CodingContext(BaseContext):
    filename: str
    design_doc: Optional[Document] = None
    task_doc: Optional[Document] = None
    code_doc: Optional[Document] = None


class TestingContext(BaseContext):
    filename: str
    code_doc: Document
    test_doc: Optional[Document] = None


class RunCodeContext(BaseContext):
    mode: str = "script"
    code: Optional[str] = None
    code_filename: str = ""
    test_code: Optional[str] = None
    test_filename: str = ""
    command: List[str] = Field(default_factory=list)
    working_directory: str = ""
    additional_python_paths: List[str] = Field(default_factory=list)
    output_filename: Optional[str] = None
    output: Optional[str] = None


class RunCodeResult(BaseContext):
    summary: str
    stdout: str
    stderr: str


class CodeSummarizeContext(BaseModel):
    design_filename: str = ""
    task_filename: str = ""
    codes_filenames: List[str] = Field(default_factory=list)
    reason: str = ""

    @staticmethod
    def loads(filenames: List) -> CodeSummarizeContext:
        ctx = CodeSummarizeContext()
        for filename in filenames:
            if Path(filename).is_relative_to(SYSTEM_DESIGN_FILE_REPO):
                ctx.design_filename = str(filename)
                continue
            if Path(filename).is_relative_to(TASK_FILE_REPO):
                ctx.task_filename = str(filename)
                continue
        return ctx

    def __hash__(self):
        return hash((self.design_filename, self.task_filename))


class BugFixContext(BaseContext):
    filename: str = ""


# mermaid class view
class ClassMeta(BaseModel):
    name: str = ""
    abstraction: bool = False
    static: bool = False
    visibility: str = ""


class ClassAttribute(ClassMeta):
    value_type: str = ""
    default_value: str = ""

    def get_mermaid(self, align=1) -> str:
        content = "".join(["\t" for i in range(align)]) + self.visibility
        if self.value_type:
            content += self.value_type + " "
        content += self.name
        if self.default_value:
            content += "="
            if self.value_type not in ["str", "string", "String"]:
                content += self.default_value
            else:
                content += '"' + self.default_value.replace('"', "") + '"'
        if self.abstraction:
            content += "*"
        if self.static:
            content += "$"
        return content


class ClassMethod(ClassMeta):
    args: List[ClassAttribute] = Field(default_factory=list)
    return_type: str = ""

    def get_mermaid(self, align=1) -> str:
        content = "".join(["\t" for i in range(align)]) + self.visibility
        content += self.name + "(" + ",".join([v.get_mermaid(align=0) for v in self.args]) + ")"
        if self.return_type:
            content += ":" + self.return_type
        if self.abstraction:
            content += "*"
        if self.static:
            content += "$"
        return content


class ClassView(ClassMeta):
    attributes: List[ClassAttribute] = Field(default_factory=list)
    methods: List[ClassMethod] = Field(default_factory=list)

    def get_mermaid(self, align=1) -> str:
        content = "".join(["\t" for i in range(align)]) + "class " + self.name + "{\n"
        for v in self.attributes:
            content += v.get_mermaid(align=align + 1) + "\n"
        for v in self.methods:
            content += v.get_mermaid(align=align + 1) + "\n"
        content += "".join(["\t" for i in range(align)]) + "}\n"
        return content
>>>>>>> e2c01b16
<|MERGE_RESOLUTION|>--- conflicted
+++ resolved
@@ -179,15 +179,6 @@
 
     id: str = Field(default="", validate_default=True)  # According to Section 2.2.3.1.1 of RFC 135
     content: str
-<<<<<<< HEAD
-    instruct_content: BaseModel = field(default=None)
-    role: str = field(default='user')  # system / user / assistant
-    cause_by: Type["Action"] = field(default="")
-    sent_from: str = field(default="")
-    send_to: str = field(default="")
-    restricted_to: str = field(default="")
-    state: str = None  # None, done, todo, doing, error
-=======
     instruct_content: Optional[BaseModel] = Field(default=None, validate_default=True)
     role: str = "user"  # system / user / assistant
     cause_by: str = Field(default="", validate_default=True)
@@ -256,7 +247,6 @@
         else:
             new_val = val
         super().__setattr__(key, new_val)
->>>>>>> e2c01b16
 
     def __str__(self):
         # prefix = '-'.join([self.role, str(self.cause_by)])
@@ -318,7 +308,6 @@
     """
 
     def __init__(self, content: str):
-<<<<<<< HEAD
         super().__init__(content, 'assistant')
 
 
@@ -513,19 +502,6 @@
             list[Task]: list of finished tasks
         """
         return [task for task in self.tasks if task.is_finished]
-
-
-if __name__ == '__main__':
-    test_content = 'test_message'
-    msgs = [
-        UserMessage(test_content),
-        SystemMessage(test_content),
-        AIMessage(test_content),
-        Message(test_content, role='QA')
-    ]
-    logger.info(msgs)
-=======
-        super().__init__(content=content, role="assistant")
 
 
 class MessageQueue(BaseModel):
@@ -727,5 +703,4 @@
         for v in self.methods:
             content += v.get_mermaid(align=align + 1) + "\n"
         content += "".join(["\t" for i in range(align)]) + "}\n"
-        return content
->>>>>>> e2c01b16
+        return content