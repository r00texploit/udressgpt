--- conflicted
+++ resolved
@@ -49,10 +49,7 @@
 )
 from metagpt.logs import logger
 from metagpt.repo_parser import DotClassInfo
-<<<<<<< HEAD
 from metagpt.tools.tool_registry import register_tool
-from metagpt.utils.common import CodeParser, any_to_str, any_to_str_set, import_class
-=======
 from metagpt.utils.common import (
     CodeParser,
     any_to_str,
@@ -60,7 +57,6 @@
     aread,
     import_class,
 )
->>>>>>> 3643b637
 from metagpt.utils.exceptions import handle_exception
 from metagpt.utils.report import TaskReporter
 from metagpt.utils.serialize import (
