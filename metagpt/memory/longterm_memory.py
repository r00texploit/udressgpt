#!/usr/bin/env python
# -*- coding: utf-8 -*-
"""
@Desc   : the implement of Long-term memory
<<<<<<< HEAD
=======
@Modified By: mashenquan, 2023/8/20. Remove global configuration `CONFIG`, enable configuration support for business isolation.
>>>>>>> 2d147725
"""

from metagpt.logs import logger
from metagpt.memory import Memory
from metagpt.memory.memory_storage import MemoryStorage
from metagpt.schema import Message


class LongTermMemory(Memory):
    """
    The Long-term memory for Roles
    - recover memory when it staruped
    - update memory when it changed
    """

    def __init__(self):
        self.memory_storage: MemoryStorage = MemoryStorage()
        super(LongTermMemory, self).__init__()
        self.rc = None  # RoleContext
        self.msg_from_recover = False

    def recover_memory(self, role_id: str, rc: "RoleContext"):
        messages = self.memory_storage.recover_memory(role_id)
        self.rc = rc
        if not self.memory_storage.is_initialized:
            logger.warning(f"It may the first time to run Agent {role_id}, the long-term memory is empty")
        else:
            logger.warning(
                f"Agent {role_id} has existing memory storage with {len(messages)} messages " f"and has recovered them."
            )
        self.msg_from_recover = True
        self.add_batch(messages)
        self.msg_from_recover = False

    def add(self, message: Message):
        super(LongTermMemory, self).add(message)
        for action in self.rc.watch:
            if message.cause_by == action and not self.msg_from_recover:
                # currently, only add role's watching messages to its memory_storage
                # and ignore adding messages from recover repeatedly
                self.memory_storage.add(message)

    def find_news(self, observed: list[Message], k=0) -> list[Message]:
        """
        find news (previously unseen messages) from the the most recent k memories, from all memories when k=0
            1. find the short-term memory(stm) news
            2. furthermore, filter out similar messages based on ltm(long-term memory), get the final news
        """
        stm_news = super(LongTermMemory, self).find_news(observed, k=k)  # shot-term memory news
        if not self.memory_storage.is_initialized:
            # memory_storage hasn't initialized, use default `find_news` to get stm_news
            return stm_news

        ltm_news: list[Message] = []
        for mem in stm_news:
            # filter out messages similar to those seen previously in ltm, only keep fresh news
            mem_searched = self.memory_storage.search_dissimilar(mem)
            if len(mem_searched) > 0:
                ltm_news.append(mem)
        return ltm_news[-k:]

    def delete(self, message: Message):
        super(LongTermMemory, self).delete(message)
        # TODO delete message in memory_storage

    def clear(self):
        super(LongTermMemory, self).clear()
        self.memory_storage.clean()<|MERGE_RESOLUTION|>--- conflicted
+++ resolved
@@ -2,10 +2,7 @@
 # -*- coding: utf-8 -*-
 """
 @Desc   : the implement of Long-term memory
-<<<<<<< HEAD
-=======
 @Modified By: mashenquan, 2023/8/20. Remove global configuration `CONFIG`, enable configuration support for business isolation.
->>>>>>> 2d147725
 """
 
 from metagpt.logs import logger
