#!/usr/bin/env python
# -*- coding: utf-8 -*-
"""
@Time    : 2023/5/18 00:40
@Author  : alexanderwu
@File    : token_counter.py
ref1: https://openai.com/pricing
ref2: https://github.com/openai/openai-cookbook/blob/main/examples/How_to_count_tokens_with_tiktoken.ipynb
ref3: https://github.com/Significant-Gravitas/Auto-GPT/blob/master/autogpt/llm/token_counter.py
ref4: https://github.com/hwchase17/langchain/blob/master/langchain/chat_models/openai.py
ref5: https://ai.google.dev/models/gemini
"""
import anthropic
import tiktoken

from metagpt.logs import logger

TOKEN_COSTS = {
    "anthropic/claude-3.5-sonnet": {"prompt": 0.003, "completion": 0.015},
    "gpt-3.5-turbo": {"prompt": 0.0015, "completion": 0.002},
    "gpt-3.5-turbo-0301": {"prompt": 0.0015, "completion": 0.002},
    "gpt-3.5-turbo-0613": {"prompt": 0.0015, "completion": 0.002},
    "gpt-3.5-turbo-16k": {"prompt": 0.003, "completion": 0.004},
    "gpt-3.5-turbo-16k-0613": {"prompt": 0.003, "completion": 0.004},
    "gpt-35-turbo": {"prompt": 0.0015, "completion": 0.002},
    "gpt-35-turbo-16k": {"prompt": 0.003, "completion": 0.004},
    "gpt-3.5-turbo-1106": {"prompt": 0.001, "completion": 0.002},
    "gpt-3.5-turbo-0125": {"prompt": 0.001, "completion": 0.002},
    "gpt-4-0314": {"prompt": 0.03, "completion": 0.06},
    "gpt-4": {"prompt": 0.03, "completion": 0.06},
    "gpt-4-32k": {"prompt": 0.06, "completion": 0.12},
    "gpt-4-32k-0314": {"prompt": 0.06, "completion": 0.12},
    "gpt-4-0613": {"prompt": 0.06, "completion": 0.12},
    "gpt-4-turbo-preview": {"prompt": 0.01, "completion": 0.03},
    "gpt-4-1106-preview": {"prompt": 0.01, "completion": 0.03},
    "gpt-4-0125-preview": {"prompt": 0.01, "completion": 0.03},
    "gpt-4-turbo": {"prompt": 0.01, "completion": 0.03},
    "gpt-4-turbo-2024-04-09": {"prompt": 0.01, "completion": 0.03},
    "gpt-4-vision-preview": {"prompt": 0.01, "completion": 0.03},  # TODO add extra image price calculator
    "gpt-4-1106-vision-preview": {"prompt": 0.01, "completion": 0.03},
    "gpt-4o": {"prompt": 0.005, "completion": 0.015},
    "gpt-4o-mini": {"prompt": 0.00015, "completion": 0.0006},
    "gpt-4o-mini-2024-07-18": {"prompt": 0.00015, "completion": 0.0006},
    "gpt-4o-2024-05-13": {"prompt": 0.005, "completion": 0.015},
    "gpt-4o-2024-08-06": {"prompt": 0.0025, "completion": 0.01},
    "o1-preview": {"prompt": 0.015, "completion": 0.06},
    "o1-preview-2024-09-12": {"prompt": 0.015, "completion": 0.06},
    "o1-mini": {"prompt": 0.003, "completion": 0.012},
    "o1-mini-2024-09-12": {"prompt": 0.003, "completion": 0.012},
    "text-embedding-ada-002": {"prompt": 0.0004, "completion": 0.0},
    "glm-3-turbo": {"prompt": 0.0007, "completion": 0.0007},  # 128k version, prompt + completion tokens=0.005￥/k-tokens
    "glm-4": {"prompt": 0.014, "completion": 0.014},  # 128k version, prompt + completion tokens=0.1￥/k-tokens
    "glm-4-flash": {"prompt": 0, "completion": 0},
    "glm-4-plus": {"prompt": 0.007, "completion": 0.007},
    "gemini-1.5-flash": {"prompt": 0.000075, "completion": 0.0003},
    "gemini-1.5-pro": {"prompt": 0.0035, "completion": 0.0105},
    "gemini-1.0-pro": {"prompt": 0.0005, "completion": 0.0015},
    "moonshot-v1-8k": {"prompt": 0.012, "completion": 0.012},  # prompt + completion tokens=0.012￥/k-tokens
    "moonshot-v1-32k": {"prompt": 0.024, "completion": 0.024},
    "moonshot-v1-128k": {"prompt": 0.06, "completion": 0.06},
    "open-mistral-7b": {"prompt": 0.00025, "completion": 0.00025},
    "open-mixtral-8x7b": {"prompt": 0.0007, "completion": 0.0007},
    "mistral-small-latest": {"prompt": 0.002, "completion": 0.006},
    "mistral-medium-latest": {"prompt": 0.0027, "completion": 0.0081},
    "mistral-large-latest": {"prompt": 0.008, "completion": 0.024},
    "claude-instant-1.2": {"prompt": 0.0008, "completion": 0.0024},
    "claude-2.0": {"prompt": 0.008, "completion": 0.024},
    "claude-2.1": {"prompt": 0.008, "completion": 0.024},
    "claude-3-sonnet-20240229": {"prompt": 0.003, "completion": 0.015},
    "claude-3-5-sonnet": {"prompt": 0.003, "completion": 0.015},
    "claude-3-5-sonnet-v2": {"prompt": 0.003, "completion": 0.015},  # alias of newer 3.5 sonnet
    "claude-3-5-sonnet-20240620": {"prompt": 0.003, "completion": 0.015},
    "claude-3-opus-20240229": {"prompt": 0.015, "completion": 0.075},
    "claude-3-haiku-20240307": {"prompt": 0.00025, "completion": 0.00125},
    "claude-3-7-sonnet-20250219": {"prompt": 0.003, "completion": 0.015},
    "yi-34b-chat-0205": {"prompt": 0.0003, "completion": 0.0003},
    "yi-34b-chat-200k": {"prompt": 0.0017, "completion": 0.0017},
    "openai/gpt-4": {"prompt": 0.03, "completion": 0.06},  # start, for openrouter
    "openai/gpt-4-turbo": {"prompt": 0.01, "completion": 0.03},
    "openai/gpt-4o": {"prompt": 0.005, "completion": 0.015},
    "openai/gpt-4o-2024-05-13": {"prompt": 0.005, "completion": 0.015},
    "openai/gpt-4o-mini": {"prompt": 0.00015, "completion": 0.0006},
    "openai/gpt-4o-mini-2024-07-18": {"prompt": 0.00015, "completion": 0.0006},
    "google/gemini-flash-1.5": {"prompt": 0.00025, "completion": 0.00075},
    "deepseek/deepseek-coder": {"prompt": 0.00014, "completion": 0.00028},
    "deepseek/deepseek-chat": {"prompt": 0.00014, "completion": 0.00028},  # end, for openrouter
    "yi-large": {"prompt": 0.0028, "completion": 0.0028},
    "microsoft/wizardlm-2-8x22b": {"prompt": 0.00108, "completion": 0.00108},  # for openrouter, start
    "meta-llama/llama-3-70b-instruct": {"prompt": 0.008, "completion": 0.008},
    "llama3-70b-8192": {"prompt": 0.0059, "completion": 0.0079},
    "openai/gpt-3.5-turbo-0125": {"prompt": 0.0005, "completion": 0.0015},
    "openai/gpt-4-turbo-preview": {"prompt": 0.01, "completion": 0.03},
    "openai/o1-preview": {"prompt": 0.015, "completion": 0.06},
    "openai/o1-mini": {"prompt": 0.003, "completion": 0.012},
    "anthropic/claude-3-opus": {"prompt": 0.015, "completion": 0.075},
<<<<<<< HEAD
    "anthropic/claude-3.5-sonnet": {"prompt": 0.003, "completion": 0.015},
    "anthropic/claude-3.7-sonnet": {"prompt": 0.003, "completion": 0.015},
    "anthropic/claude-3.7-sonnet:beta": {"prompt": 0.003, "completion": 0.015},
    "anthropic/claude-3.7-sonnet:thinking": {"prompt": 0.003, "completion": 0.015},
    "anthropic.claude-3-7-sonnet-20250219-v1:0": {"prompt": 0.003, "completion": 0.015},
    "us.anthropic.claude-3-7-sonnet-20250219-v1:0": {"prompt": 0.003, "completion": 0.015},
=======
>>>>>>> 436274da
    "google/gemini-pro-1.5": {"prompt": 0.0025, "completion": 0.0075},  # for openrouter, end
    "deepseek-chat": {"prompt": 0.00027, "completion": 0.0011},
    "deepseek-coder": {"prompt": 0.00027, "completion": 0.0011},
    "deepseek-reasoner": {"prompt": 0.00055, "completion": 0.0022},
    # For ark model https://www.volcengine.com/docs/82379/1099320
    "doubao-lite-4k-240515": {"prompt": 0.000043, "completion": 0.000086},
    "doubao-lite-32k-240515": {"prompt": 0.000043, "completion": 0.000086},
    "doubao-lite-128k-240515": {"prompt": 0.00011, "completion": 0.00014},
    "doubao-pro-4k-240515": {"prompt": 0.00011, "completion": 0.00029},
    "doubao-pro-32k-240515": {"prompt": 0.00011, "completion": 0.00029},
    "doubao-pro-128k-240515": {"prompt": 0.0007, "completion": 0.0013},
    "llama3-70b-llama3-70b-instruct": {"prompt": 0.0, "completion": 0.0},
    "llama3-8b-llama3-8b-instruct": {"prompt": 0.0, "completion": 0.0},
}


"""
QianFan Token Price https://cloud.baidu.com/doc/WENXINWORKSHOP/s/hlrk4akp7#tokens%E5%90%8E%E4%BB%98%E8%B4%B9
Due to QianFan has multi price strategies, we unify `Tokens post-payment` as a statistical method.
"""
QIANFAN_MODEL_TOKEN_COSTS = {
    "ERNIE-Bot-4": {"prompt": 0.017, "completion": 0.017},
    "ERNIE-Bot-8k": {"prompt": 0.0034, "completion": 0.0067},
    "ERNIE-Bot": {"prompt": 0.0017, "completion": 0.0017},
    "ERNIE-Bot-turbo": {"prompt": 0.0011, "completion": 0.0011},
    "EB-turbo-AppBuilder": {"prompt": 0.0011, "completion": 0.0011},
    "ERNIE-Speed": {"prompt": 0.00056, "completion": 0.0011},
    "BLOOMZ-7B": {"prompt": 0.00056, "completion": 0.00056},
    "Llama-2-7B-Chat": {"prompt": 0.00056, "completion": 0.00056},
    "Llama-2-13B-Chat": {"prompt": 0.00084, "completion": 0.00084},
    "Llama-2-70B-Chat": {"prompt": 0.0049, "completion": 0.0049},
    "ChatGLM2-6B-32K": {"prompt": 0.00056, "completion": 0.00056},
    "AquilaChat-7B": {"prompt": 0.00056, "completion": 0.00056},
    "Mixtral-8x7B-Instruct": {"prompt": 0.0049, "completion": 0.0049},
    "SQLCoder-7B": {"prompt": 0.00056, "completion": 0.00056},
    "CodeLlama-7B-Instruct": {"prompt": 0.00056, "completion": 0.00056},
    "XuanYuan-70B-Chat-4bit": {"prompt": 0.0049, "completion": 0.0049},
    "Qianfan-BLOOMZ-7B-compressed": {"prompt": 0.00056, "completion": 0.00056},
    "Qianfan-Chinese-Llama-2-7B": {"prompt": 0.00056, "completion": 0.00056},
    "Qianfan-Chinese-Llama-2-13B": {"prompt": 0.00084, "completion": 0.00084},
    "ChatLaw": {"prompt": 0.0011, "completion": 0.0011},
    "Yi-34B-Chat": {"prompt": 0.0, "completion": 0.0},
}

QIANFAN_ENDPOINT_TOKEN_COSTS = {
    "completions_pro": QIANFAN_MODEL_TOKEN_COSTS["ERNIE-Bot-4"],
    "ernie_bot_8k": QIANFAN_MODEL_TOKEN_COSTS["ERNIE-Bot-8k"],
    "completions": QIANFAN_MODEL_TOKEN_COSTS["ERNIE-Bot"],
    "eb-instant": QIANFAN_MODEL_TOKEN_COSTS["ERNIE-Bot-turbo"],
    "ai_apaas": QIANFAN_MODEL_TOKEN_COSTS["EB-turbo-AppBuilder"],
    "ernie_speed": QIANFAN_MODEL_TOKEN_COSTS["ERNIE-Speed"],
    "bloomz_7b1": QIANFAN_MODEL_TOKEN_COSTS["BLOOMZ-7B"],
    "llama_2_7b": QIANFAN_MODEL_TOKEN_COSTS["Llama-2-7B-Chat"],
    "llama_2_13b": QIANFAN_MODEL_TOKEN_COSTS["Llama-2-13B-Chat"],
    "llama_2_70b": QIANFAN_MODEL_TOKEN_COSTS["Llama-2-70B-Chat"],
    "chatglm2_6b_32k": QIANFAN_MODEL_TOKEN_COSTS["ChatGLM2-6B-32K"],
    "aquilachat_7b": QIANFAN_MODEL_TOKEN_COSTS["AquilaChat-7B"],
    "mixtral_8x7b_instruct": QIANFAN_MODEL_TOKEN_COSTS["Mixtral-8x7B-Instruct"],
    "sqlcoder_7b": QIANFAN_MODEL_TOKEN_COSTS["SQLCoder-7B"],
    "codellama_7b_instruct": QIANFAN_MODEL_TOKEN_COSTS["CodeLlama-7B-Instruct"],
    "xuanyuan_70b_chat": QIANFAN_MODEL_TOKEN_COSTS["XuanYuan-70B-Chat-4bit"],
    "qianfan_bloomz_7b_compressed": QIANFAN_MODEL_TOKEN_COSTS["Qianfan-BLOOMZ-7B-compressed"],
    "qianfan_chinese_llama_2_7b": QIANFAN_MODEL_TOKEN_COSTS["Qianfan-Chinese-Llama-2-7B"],
    "qianfan_chinese_llama_2_13b": QIANFAN_MODEL_TOKEN_COSTS["Qianfan-Chinese-Llama-2-13B"],
    "chatlaw": QIANFAN_MODEL_TOKEN_COSTS["ChatLaw"],
    "yi_34b_chat": QIANFAN_MODEL_TOKEN_COSTS["Yi-34B-Chat"],
}

"""
DashScope Token price https://help.aliyun.com/zh/dashscope/developer-reference/tongyi-thousand-questions-metering-and-billing
Different model has different detail page. Attention, some model are free for a limited time.
Some new model published by Alibaba will be prioritized to be released on the Model Studio instead of the Dashscope.
Token price on Model Studio shows on https://help.aliyun.com/zh/model-studio/getting-started/models#ced16cb6cdfsy
"""
DASHSCOPE_TOKEN_COSTS = {
    "qwen2.5-72b-instruct": {"prompt": 0.00057, "completion": 0.0017},  # per 1k tokens
    "qwen2.5-32b-instruct": {"prompt": 0.0005, "completion": 0.001},
    "qwen2.5-14b-instruct": {"prompt": 0.00029, "completion": 0.00086},
    "qwen2.5-7b-instruct": {"prompt": 0.00014, "completion": 0.00029},
    "qwen2.5-3b-instruct": {"prompt": 0.0, "completion": 0.0},
    "qwen2.5-1.5b-instruct": {"prompt": 0.0, "completion": 0.0},
    "qwen2.5-0.5b-instruct": {"prompt": 0.0, "completion": 0.0},
    "qwen2-72b-instruct": {"prompt": 0.000714, "completion": 0.001428},
    "qwen2-57b-a14b-instruct": {"prompt": 0.0005, "completion": 0.001},
    "qwen2-7b-instruct": {"prompt": 0.000143, "completion": 0.000286},
    "qwen2-1.5b-instruct": {"prompt": 0, "completion": 0},
    "qwen2-0.5b-instruct": {"prompt": 0, "completion": 0},
    "qwen1.5-110b-chat": {"prompt": 0.001, "completion": 0.002},
    "qwen1.5-72b-chat": {"prompt": 0.000714, "completion": 0.001428},
    "qwen1.5-32b-chat": {"prompt": 0.0005, "completion": 0.001},
    "qwen1.5-14b-chat": {"prompt": 0.000286, "completion": 0.000571},
    "qwen1.5-7b-chat": {"prompt": 0.000143, "completion": 0.000286},
    "qwen1.5-1.8b-chat": {"prompt": 0, "completion": 0},
    "qwen1.5-0.5b-chat": {"prompt": 0, "completion": 0},
    "qwen-turbo": {"prompt": 0.00028, "completion": 0.00083},
    "qwen-long": {"prompt": 0.00007, "completion": 0.00028},
    "qwen-plus": {"prompt": 0.00055, "completion": 0.00166},
    "qwen-max": {"prompt": 0.0055, "completion": 0.0166},
    "qwen-max-0428": {"prompt": 0.0055, "completion": 0.0166},
    "qwen-max-0403": {"prompt": 0.0055, "completion": 0.0166},
    "qwen-max-0107": {"prompt": 0.0055, "completion": 0.0166},
    "qwen-max-1201": {"prompt": 0.0166, "completion": 0.0166},
    "qwen-max-longcontext": {"prompt": 0.0055, "completion": 0.0166},
    "llama2-7b-chat-v2": {"prompt": 0.0, "completion": 0.0},
    "llama2-13b-chat-v2": {"prompt": 0.0, "completion": 0.0},
    "qwen-72b-chat": {"prompt": 0.0028, "completion": 0.0028},
    "qwen-14b-chat": {"prompt": 0.0011, "completion": 0.0011},
    "qwen-7b-chat": {"prompt": 0.00084, "completion": 0.00084},
    "qwen-1.8b-chat": {"prompt": 0.0, "completion": 0.0},
    "baichuan2-13b-chat-v1": {"prompt": 0.0011, "completion": 0.0011},
    "baichuan2-7b-chat-v1": {"prompt": 0.00084, "completion": 0.00084},
    "baichuan-7b-v1": {"prompt": 0.0, "completion": 0.0},
    "chatglm-6b-v2": {"prompt": 0.0011, "completion": 0.0011},
    "chatglm3-6b": {"prompt": 0.0, "completion": 0.0},
    "ziya-llama-13b-v1": {"prompt": 0.0, "completion": 0.0},  # no price page, judge it as free
    "dolly-12b-v2": {"prompt": 0.0, "completion": 0.0},
    "belle-llama-13b-2m-v1": {"prompt": 0.0, "completion": 0.0},
    "moss-moon-003-sft-v1": {"prompt": 0.0, "completion": 0.0},
    "chatyuan-large-v2": {"prompt": 0.0, "completion": 0.0},
    "billa-7b-sft-v1": {"prompt": 0.0, "completion": 0.0},
}


FIREWORKS_GRADE_TOKEN_COSTS = {
    "-1": {"prompt": 0.0, "completion": 0.0},  # abnormal condition
    "16": {"prompt": 0.2, "completion": 0.8},  # 16 means model size <= 16B; 0.2 means $0.2/1M tokens
    "80": {"prompt": 0.7, "completion": 2.8},  # 80 means 16B < model size <= 80B
    "mixtral-8x7b": {"prompt": 0.4, "completion": 1.6},
}

# https://console.volcengine.com/ark/region:ark+cn-beijing/model
DOUBAO_TOKEN_COSTS = {
    "doubao-lite": {"prompt": 0.000043, "completion": 0.000086},
    "doubao-lite-128k": {"prompt": 0.00011, "completion": 0.00014},
    "doubao-pro": {"prompt": 0.00011, "completion": 0.00029},
    "doubao-pro-128k": {"prompt": 0.00071, "completion": 0.0013},
    "doubao-pro-256k": {"prompt": 0.00071, "completion": 0.0013},
}

# https://platform.openai.com/docs/models/gpt-4-and-gpt-4-turbo
TOKEN_MAX = {
    "o1-preview": 128000,
    "o1-preview-2024-09-12": 128000,
    "o1-mini": 128000,
    "o1-mini-2024-09-12": 128000,
    "gpt-4o": 128000,
    "gpt-4o-2024-05-13": 128000,
    "gpt-4o-2024-08-06": 128000,
    "gpt-4o-mini-2024-07-18": 128000,
    "gpt-4o-mini": 128000,
    "gpt-4-turbo-2024-04-09": 128000,
    "gpt-4-0125-preview": 128000,
    "gpt-4-turbo-preview": 128000,
    "gpt-4-1106-preview": 128000,
    "gpt-4-turbo": 128000,
    "gpt-4-vision-preview": 128000,
    "gpt-4-1106-vision-preview": 128000,
    "gpt-4": 8192,
    "gpt-4-0613": 8192,
    "gpt-4-32k": 32768,
    "gpt-4-32k-0613": 32768,
    "gpt-3.5-turbo-0125": 16385,
    "gpt-3.5-turbo": 16385,
    "gpt-3.5-turbo-1106": 16385,
    "gpt-3.5-turbo-instruct": 4096,
    "gpt-3.5-turbo-16k": 16385,
    "gpt-3.5-turbo-0613": 4096,
    "gpt-3.5-turbo-16k-0613": 16385,
    "text-embedding-ada-002": 8192,
    "glm-3-turbo": 128000,
    "glm-4": 128000,
    "gemini-1.5-flash": 1000000,
    "gemini-1.5-pro": 2000000,
    "gemini-1.0-pro": 32000,
    "moonshot-v1-8k": 8192,
    "moonshot-v1-32k": 32768,
    "moonshot-v1-128k": 128000,
    "open-mistral-7b": 8192,
    "open-mixtral-8x7b": 32768,
    "mistral-small-latest": 32768,
    "mistral-medium-latest": 32768,
    "mistral-large-latest": 32768,
    "claude-instant-1.2": 100000,
    "claude-2.0": 100000,
    "claude-2.1": 200000,
    "claude-3-sonnet-20240229": 200000,
    "claude-3-opus-20240229": 200000,
    "claude-3-5-sonnet-20240620": 200000,
    "claude-3-haiku-20240307": 200000,
    "yi-34b-chat-0205": 4000,
    "yi-34b-chat-200k": 200000,
    "openai/gpt-4": 8192,  # start, for openrouter
    "openai/gpt-4-turbo": 128000,
    "openai/gpt-4o": 128000,
    "openai/gpt-4o-2024-05-13": 128000,
    "openai/gpt-4o-mini": 128000,
    "openai/gpt-4o-mini-2024-07-18": 128000,
    "google/gemini-flash-1.5": 2800000,
    "deepseek/deepseek-coder": 128000,
    "deepseek/deepseek-chat": 128000,  # end, for openrouter
    "deepseek-chat": 128000,
    "deepseek-coder": 128000,
    "deepseek-ai/DeepSeek-Coder-V2-Instruct": 32000,  # siliconflow
    "yi-large": 16385,
    "microsoft/wizardlm-2-8x22b": 65536,
    "meta-llama/llama-3-70b-instruct": 8192,
    "llama3-70b-8192": 8192,
    "openai/gpt-3.5-turbo-0125": 16385,
    "openai/gpt-4-turbo-preview": 128000,
    "openai/o1-preview": 128000,
    "openai/o1-mini": 128000,
    "anthropic/claude-3-opus": 200000,
    "anthropic/claude-3.5-sonnet": 200000,
    "google/gemini-pro-1.5": 4000000,
    "doubao-lite-4k-240515": 4000,
    "doubao-lite-32k-240515": 32000,
    "doubao-lite-128k-240515": 128000,
    "doubao-pro-4k-240515": 4000,
    "doubao-pro-32k-240515": 32000,
    "doubao-pro-128k-240515": 128000,
    # Qwen https://help.aliyun.com/zh/dashscope/developer-reference/tongyi-qianwen-7b-14b-72b-api-detailes?spm=a2c4g.11186623.0.i20
    "qwen2.5-72b-instruct": 131072,
    "qwen2.5-32b-instruct": 131072,
    "qwen2.5-14b-instruct": 131072,
    "qwen2.5-7b-instruct": 131072,
    "qwen2.5-3b-instruct": 32768,
    "qwen2.5-1.5b-instruct": 32768,
    "qwen2.5-0.5b-instruct": 32768,
    "qwen2-57b-a14b-instruct": 32768,
    "qwen2-72b-instruct": 131072,
    "qwen2-7b-instruct": 32768,
    "qwen2-1.5b-instruct": 32768,
    "qwen2-0.5b-instruct": 32768,
    "qwen1.5-110b-chat": 32000,
    "qwen1.5-72b-chat": 32000,
    "qwen1.5-32b-chat": 32000,
    "qwen1.5-14b-chat": 8000,
    "qwen1.5-7b-chat": 32000,
    "qwen1.5-1.8b-chat": 32000,
    "qwen1.5-0.5b-chat": 32000,
    "codeqwen1.5-7b-chat": 64000,
    "qwen-72b-chat": 32000,
    "qwen-14b-chat": 8000,
    "qwen-7b-chat": 32000,
    "qwen-1.8b-longcontext-chat": 32000,
    "qwen-1.8b-chat": 8000,
}

# For Amazon Bedrock US region
# See https://aws.amazon.com/cn/bedrock/pricing/

BEDROCK_TOKEN_COSTS = {
    "amazon.titan-tg1-large": {"prompt": 0.0008, "completion": 0.0008},
    "amazon.titan-text-express-v1": {"prompt": 0.0008, "completion": 0.0008},
    "amazon.titan-text-express-v1:0:8k": {"prompt": 0.0008, "completion": 0.0008},
    "amazon.titan-text-lite-v1:0:4k": {"prompt": 0.0003, "completion": 0.0004},
    "amazon.titan-text-lite-v1": {"prompt": 0.0003, "completion": 0.0004},
    "anthropic.claude-instant-v1": {"prompt": 0.0008, "completion": 0.00024},
    "anthropic.claude-instant-v1:2:100k": {"prompt": 0.0008, "completion": 0.00024},
    "anthropic.claude-v1": {"prompt": 0.008, "completion": 0.0024},
    "anthropic.claude-v2": {"prompt": 0.008, "completion": 0.0024},
    "anthropic.claude-v2:1": {"prompt": 0.008, "completion": 0.0024},
    "anthropic.claude-v2:0:18k": {"prompt": 0.008, "completion": 0.0024},
    "anthropic.claude-v2:1:200k": {"prompt": 0.008, "completion": 0.0024},
    "anthropic.claude-3-sonnet-20240229-v1:0": {"prompt": 0.003, "completion": 0.015},
    "anthropic.claude-3-sonnet-20240229-v1:0:28k": {"prompt": 0.003, "completion": 0.015},
    "anthropic.claude-3-sonnet-20240229-v1:0:200k": {"prompt": 0.003, "completion": 0.015},
    "anthropic.claude-3-5-sonnet-20240620-v1:0": {"prompt": 0.003, "completion": 0.015},
    "anthropic.claude-3-haiku-20240307-v1:0": {"prompt": 0.00025, "completion": 0.00125},
    "anthropic.claude-3-haiku-20240307-v1:0:48k": {"prompt": 0.00025, "completion": 0.00125},
    "anthropic.claude-3-haiku-20240307-v1:0:200k": {"prompt": 0.00025, "completion": 0.00125},
    # currently (2024-4-29) only available at US West (Oregon) AWS Region.
    "anthropic.claude-3-opus-20240229-v1:0": {"prompt": 0.015, "completion": 0.075},
    "cohere.command-text-v14": {"prompt": 0.0015, "completion": 0.0015},
    "cohere.command-text-v14:7:4k": {"prompt": 0.0015, "completion": 0.0015},
    "cohere.command-light-text-v14": {"prompt": 0.0003, "completion": 0.0003},
    "cohere.command-light-text-v14:7:4k": {"prompt": 0.0003, "completion": 0.0003},
    "meta.llama2-13b-chat-v1:0:4k": {"prompt": 0.00075, "completion": 0.001},
    "meta.llama2-13b-chat-v1": {"prompt": 0.00075, "completion": 0.001},
    "meta.llama2-70b-v1": {"prompt": 0.00195, "completion": 0.00256},
    "meta.llama2-70b-v1:0:4k": {"prompt": 0.00195, "completion": 0.00256},
    "meta.llama2-70b-chat-v1": {"prompt": 0.00195, "completion": 0.00256},
    "meta.llama2-70b-chat-v1:0:4k": {"prompt": 0.00195, "completion": 0.00256},
    "meta.llama3-8b-instruct-v1:0": {"prompt": 0.0004, "completion": 0.0006},
    "meta.llama3-70b-instruct-v1:0": {"prompt": 0.00265, "completion": 0.0035},
    "mistral.mistral-7b-instruct-v0:2": {"prompt": 0.00015, "completion": 0.0002},
    "mistral.mixtral-8x7b-instruct-v0:1": {"prompt": 0.00045, "completion": 0.0007},
    "mistral.mistral-large-2402-v1:0": {"prompt": 0.008, "completion": 0.024},
    "ai21.j2-grande-instruct": {"prompt": 0.0125, "completion": 0.0125},
    "ai21.j2-jumbo-instruct": {"prompt": 0.0188, "completion": 0.0188},
    "ai21.j2-mid": {"prompt": 0.0125, "completion": 0.0125},
    "ai21.j2-mid-v1": {"prompt": 0.0125, "completion": 0.0125},
    "ai21.j2-ultra": {"prompt": 0.0188, "completion": 0.0188},
    "ai21.j2-ultra-v1": {"prompt": 0.0188, "completion": 0.0188},
}

# https://xinghuo.xfyun.cn/sparkapi?scr=price
SPARK_TOKENS = {
    "general": {"prompt": 0.0, "completion": 0.0},  # Spark-Lite
    "generalv2": {"prompt": 0.0188, "completion": 0.0188},  # Spark V2.0
    "generalv3": {"prompt": 0.0035, "completion": 0.0035},  # Spark Pro
    "generalv3.5": {"prompt": 0.0035, "completion": 0.0035},  # Spark3.5 Max
}


def count_message_tokens(messages, model="gpt-3.5-turbo-0125"):
    """Return the number of tokens used by a list of messages."""
    if "claude" in model:
        # rough estimation for models newer than claude-2.1
        vo = anthropic.Client()
        num_tokens = 0
        for message in messages:
            for key, value in message.items():
                num_tokens += vo.count_tokens(str(value))
        return num_tokens
    try:
        encoding = tiktoken.encoding_for_model(model)
    except KeyError:
        logger.info(f"Warning: model {model} not found in tiktoken. Using cl100k_base encoding.")
        encoding = tiktoken.get_encoding("cl100k_base")
    if model in {
        "gpt-3.5-turbo-0613",
        "gpt-3.5-turbo-16k-0613",
        "gpt-35-turbo",
        "gpt-35-turbo-16k",
        "gpt-3.5-turbo-16k",
        "gpt-3.5-turbo-1106",
        "gpt-3.5-turbo-0125",
        "gpt-4-0314",
        "gpt-4-32k-0314",
        "gpt-4-0613",
        "gpt-4-32k-0613",
        "gpt-4-turbo",
        "gpt-4-turbo-preview",
        "gpt-4-0125-preview",
        "gpt-4-1106-preview",
        "gpt-4-turbo",
        "gpt-4-vision-preview",
        "gpt-4-1106-vision-preview",
        "gpt-4o",
        "gpt-4o-2024-05-13",
        "gpt-4o-2024-08-06",
        "gpt-4o-mini",
        "gpt-4o-mini-2024-07-18",
        "o1-preview",
        "o1-preview-2024-09-12",
        "o1-mini",
        "o1-mini-2024-09-12",
    }:
        tokens_per_message = 3  # # every reply is primed with <|start|>assistant<|message|>
        tokens_per_name = 1
    elif model == "gpt-3.5-turbo-0301":
        tokens_per_message = 4  # every message follows <|start|>{role/name}\n{content}<|end|>\n
        tokens_per_name = -1  # if there's a name, the role is omitted
    elif "gpt-3.5-turbo" == model:
        logger.info("Warning: gpt-3.5-turbo may update over time. Returning num tokens assuming gpt-3.5-turbo-0125.")
        return count_message_tokens(messages, model="gpt-3.5-turbo-0125")
    elif "gpt-4" == model:
        logger.info("Warning: gpt-4 may update over time. Returning num tokens assuming gpt-4-0613.")
        return count_message_tokens(messages, model="gpt-4-0613")
    elif "open-llm-model" == model:
        """
        For self-hosted open_llm api, they include lots of different models. The message tokens calculation is
        inaccurate. It's a reference result.
        """
        tokens_per_message = 0  # ignore conversation message template prefix
        tokens_per_name = 0
    else:
        raise NotImplementedError(
            f"num_tokens_from_messages() is not implemented for model {model}. "
            f"See https://cookbook.openai.com/examples/how_to_count_tokens_with_tiktoken "
            f"for information on how messages are converted to tokens."
        )
    num_tokens = 0
    for message in messages:
        num_tokens += tokens_per_message
        for key, value in message.items():
            content = value
            if isinstance(value, list):
                # for gpt-4v
                for item in value:
                    if isinstance(item, dict) and item.get("type") in ["text"]:
                        content = item.get("text", "")
            num_tokens += len(encoding.encode(content))
            if key == "name":
                num_tokens += tokens_per_name
    num_tokens += 3  # every reply is primed with <|start|>assistant<|message|>
    return num_tokens


def count_output_tokens(string: str, model: str) -> int:
    """
    Returns the number of tokens in a text string.

    Args:
        string (str): The text string.
        model (str): The name of the encoding to use. (e.g., "gpt-3.5-turbo")

    Returns:
        int: The number of tokens in the text string.
    """
    if "claude" in model:
        vo = anthropic.Client()
        num_tokens = vo.count_tokens(string)
        return num_tokens
    try:
        encoding = tiktoken.encoding_for_model(model)
    except KeyError:
        logger.info(f"Warning: model {model} not found in tiktoken. Using cl100k_base encoding.")
        encoding = tiktoken.get_encoding("cl100k_base")
    return len(encoding.encode(string))


def get_max_completion_tokens(messages: list[dict], model: str, default: int) -> int:
    """Calculate the maximum number of completion tokens for a given model and list of messages.

    Args:
        messages: A list of messages.
        model: The model name.

    Returns:
        The maximum number of completion tokens.
    """
    if model not in TOKEN_MAX:
        return default
    return TOKEN_MAX[model] - count_message_tokens(messages, model) - 1<|MERGE_RESOLUTION|>--- conflicted
+++ resolved
@@ -93,15 +93,12 @@
     "openai/o1-preview": {"prompt": 0.015, "completion": 0.06},
     "openai/o1-mini": {"prompt": 0.003, "completion": 0.012},
     "anthropic/claude-3-opus": {"prompt": 0.015, "completion": 0.075},
-<<<<<<< HEAD
     "anthropic/claude-3.5-sonnet": {"prompt": 0.003, "completion": 0.015},
     "anthropic/claude-3.7-sonnet": {"prompt": 0.003, "completion": 0.015},
     "anthropic/claude-3.7-sonnet:beta": {"prompt": 0.003, "completion": 0.015},
     "anthropic/claude-3.7-sonnet:thinking": {"prompt": 0.003, "completion": 0.015},
     "anthropic.claude-3-7-sonnet-20250219-v1:0": {"prompt": 0.003, "completion": 0.015},
     "us.anthropic.claude-3-7-sonnet-20250219-v1:0": {"prompt": 0.003, "completion": 0.015},
-=======
->>>>>>> 436274da
     "google/gemini-pro-1.5": {"prompt": 0.0025, "completion": 0.0075},  # for openrouter, end
     "deepseek-chat": {"prompt": 0.00027, "completion": 0.0011},
     "deepseek-coder": {"prompt": 0.00027, "completion": 0.0011},
