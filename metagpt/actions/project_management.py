--- conflicted
+++ resolved
@@ -14,20 +14,9 @@
 from typing import Optional
 
 from metagpt.actions.action import Action
-<<<<<<< HEAD
 from metagpt.actions.action_output import ActionOutput
-from metagpt.actions.project_management_an import PM_NODE
+from metagpt.actions.project_management_an import PM_NODE, REFINED_PM_NODE
 from metagpt.const import PACKAGE_REQUIREMENTS_FILENAME
-=======
-from metagpt.actions.project_management_an import PM_NODE, REFINED_PM_NODE
-from metagpt.config import CONFIG
-from metagpt.const import (
-    PACKAGE_REQUIREMENTS_FILENAME,
-    SYSTEM_DESIGN_FILE_REPO,
-    TASK_FILE_REPO,
-    TASK_PDF_FILE_REPO,
-)
->>>>>>> 41d9e1fb
 from metagpt.logs import logger
 from metagpt.schema import Document, Documents
 
@@ -89,11 +78,7 @@
 
     async def _merge(self, system_design_doc, task_doc) -> Document:
         context = NEW_REQ_TEMPLATE.format(context=system_design_doc.content, old_tasks=task_doc.content)
-<<<<<<< HEAD
-        node = await PM_NODE.fill(context, self.llm, schema=self.prompt_schema)
-=======
-        node = await REFINED_PM_NODE.fill(context, self.llm, schema)
->>>>>>> 41d9e1fb
+        node = await REFINED_PM_NODE.fill(context, self.llm, schema=self.prompt_schema)
         task_doc.content = node.instruct_content.model_dump_json()
         return task_doc
 
