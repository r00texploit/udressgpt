#!/usr/bin/env python
# -*- coding: utf-8 -*-
"""
@Time    : 2023/12/11 18:45
@Author  : alexanderwu
@File    : action_node.py

NOTE: You should use typing.List instead of list to do type annotation. Because in the markdown extraction process,
  we can use typing to extract the type of the node, but we cannot use built-in list to extract.
"""
import json
import re
import typing
from enum import Enum
from typing import Any, Dict, List, Optional, Tuple, Type, Union

from pydantic import BaseModel, Field, create_model, model_validator
from tenacity import retry, stop_after_attempt, wait_random_exponential

from metagpt.actions.action_outcls_registry import register_action_outcls
from metagpt.const import MARKDOWN_TITLE_PREFIX, USE_CONFIG_TIMEOUT
from metagpt.exp_pool import exp_cache
from metagpt.exp_pool.serializers import ActionNodeSerializer
from metagpt.llm import BaseLLM
from metagpt.logs import logger
from metagpt.provider.postprocess.llm_output_postprocess import llm_output_postprocess
from metagpt.utils.common import OutputParser, general_after_log
from metagpt.utils.human_interaction import HumanInteraction
from metagpt.utils.sanitize import sanitize


class ReviewMode(Enum):
    HUMAN = "human"
    AUTO = "auto"


class ReviseMode(Enum):
    HUMAN = "human"  # human revise
    HUMAN_REVIEW = "human_review"  # human-review and auto-revise
    AUTO = "auto"  # auto-review and auto-revise


TAG = "CONTENT"


class FillMode(Enum):
    CODE_FILL = "code_fill"
    XML_FILL = "xml_fill"
    SINGLE_FILL = "single_fill"


LANGUAGE_CONSTRAINT = "Language: Please use the same language as Human INPUT."
FORMAT_CONSTRAINT = f"Format: output wrapped inside [{TAG}][/{TAG}] like format example, nothing else."


SIMPLE_TEMPLATE = """
## context
{context}

-----

## format example
{example}

## nodes: "<node>: <type>  # <instruction>"
{instruction}

## constraint
{constraint}

## action
Follow instructions of nodes, generate output and make sure it follows the format example.
"""

REVIEW_TEMPLATE = """
## context
Compare the key's value of nodes_output and the corresponding requirements one by one. If a key's value that does not match the requirement is found, provide the comment content on how to modify it. No output is required for matching keys.

### nodes_output
{nodes_output}

-----

## format example
[{tag}]
{{
    "key1": "comment1",
    "key2": "comment2",
    "keyn": "commentn"
}}
[/{tag}]

## nodes: "<node>: <type>  # <instruction>"
- key1: <class \'str\'> # the first key name of mismatch key
- key2: <class \'str\'> # the second key name of mismatch key
- keyn: <class \'str\'> # the last key name of mismatch key

## constraint
{constraint}

## action
Follow format example's {prompt_schema} format, generate output and make sure it follows the format example.
"""

REVISE_TEMPLATE = """
## context
change the nodes_output key's value to meet its comment and no need to add extra comment.

### nodes_output
{nodes_output}

-----

## format example
{example}

## nodes: "<node>: <type>  # <instruction>"
{instruction}

## constraint
{constraint}

## action
Follow format example's {prompt_schema} format, generate output and make sure it follows the format example.
"""


def dict_to_markdown(d, prefix=MARKDOWN_TITLE_PREFIX, kv_sep="\n", postfix="\n"):
    markdown_str = ""
    for key, value in d.items():
        markdown_str += f"{prefix}{key}{kv_sep}{value}{postfix}"
    return markdown_str


class ActionNode:
    """ActionNode is a tree of nodes."""

    schema: str  # raw/json/markdown, default: ""

    # Action Context
    context: str  # all the context, including all necessary info
    llm: BaseLLM  # LLM with aask interface
    children: dict[str, "ActionNode"]

    # Action Input
    key: str  # Product Requirement / File list / Code
    func: typing.Callable  # 与节点相关联的函数或LLM调用
    params: Dict[str, Type]  # 输入参数的字典，键为参数名，值为参数类型
    expected_type: Type  # such as str / int / float etc.
    # context: str  # everything in the history.
    instruction: str  # the instructions should be followed.
    example: Any  # example for In Context-Learning.

    # Action Output
    content: str
    instruct_content: BaseModel

    # For ActionGraph
    prevs: List["ActionNode"]  # previous nodes
    nexts: List["ActionNode"]  # next nodes

    def __init__(
        self,
        key: str,
        expected_type: Type,
        instruction: str,
        example: Any,
        content: str = "",
        children: dict[str, "ActionNode"] = None,
        schema: str = "",
    ):
        self.key = key
        self.expected_type = expected_type
        self.instruction = instruction
        self.example = example
        self.content = content
        self.children = children if children is not None else {}
        self.schema = schema
        self.prevs = []
        self.nexts = []

    def __str__(self):
        return (
            f"{self.key}, {repr(self.expected_type)}, {self.instruction}, {self.example}"
            f", {self.content}, {self.children}"
        )

    def __repr__(self):
        return self.__str__()

    def add_prev(self, node: "ActionNode"):
        """增加前置ActionNode"""
        self.prevs.append(node)

    def add_next(self, node: "ActionNode"):
        """增加后置ActionNode"""
        self.nexts.append(node)

    def add_child(self, node: "ActionNode"):
        """增加子ActionNode"""
        self.children[node.key] = node

    def get_child(self, key: str) -> Union["ActionNode", None]:
        return self.children.get(key, None)

    def add_children(self, nodes: List["ActionNode"]):
        """批量增加子ActionNode"""
        for node in nodes:
            self.add_child(node)

    @classmethod
    def from_children(cls, key, nodes: List["ActionNode"]):
        """直接从一系列的子nodes初始化"""
        obj = cls(key, str, "", "")
        obj.add_children(nodes)
        return obj

    def _get_children_mapping(self, exclude=None) -> Dict[str, Any]:
        """获得子ActionNode的字典，以key索引，支持多级结构。"""
        exclude = exclude or []

        def _get_mapping(node: "ActionNode") -> Dict[str, Any]:
            mapping = {}
            for key, child in node.children.items():
                if key in exclude:
                    continue
                # 对于嵌套的子节点，递归调用 _get_mapping
                if child.children:
                    mapping[key] = _get_mapping(child)
                else:
                    mapping[key] = (child.expected_type, Field(default=child.example, description=child.instruction))
            return mapping

        return _get_mapping(self)

    def _get_self_mapping(self) -> Dict[str, Tuple[Type, Any]]:
        """get self key: type mapping"""
        return {self.key: (self.expected_type, ...)}

    def get_mapping(self, mode="children", exclude=None) -> Dict[str, Tuple[Type, Any]]:
        """get key: type mapping under mode"""
        if mode == "children" or (mode == "auto" and self.children):
            return self._get_children_mapping(exclude=exclude)
        return {} if exclude and self.key in exclude else self._get_self_mapping()

    @classmethod
    @register_action_outcls
    def create_model_class(cls, class_name: str, mapping: Dict[str, Tuple[Type, Any]]):
        """基于pydantic v2的模型动态生成，用来检验结果类型正确性"""

        def check_fields(cls, values):
            all_fields = set(mapping.keys())
            required_fields = set()
            for k, v in mapping.items():
                type_v, field_info = v
                if ActionNode.is_optional_type(type_v):
                    continue
                required_fields.add(k)

            missing_fields = required_fields - set(values.keys())
            if missing_fields:
                raise ValueError(f"Missing fields: {missing_fields}")

            unrecognized_fields = set(values.keys()) - all_fields
            if unrecognized_fields:
                logger.warning(f"Unrecognized fields: {unrecognized_fields}")
            return values

        validators = {"check_missing_fields_validator": model_validator(mode="before")(check_fields)}

        new_fields = {}
        for field_name, field_value in mapping.items():
            if isinstance(field_value, dict):
                # 对于嵌套结构，递归创建模型类
                nested_class_name = f"{class_name}_{field_name}"
                nested_class = cls.create_model_class(nested_class_name, field_value)
                new_fields[field_name] = (nested_class, ...)
            else:
                new_fields[field_name] = field_value

        new_class = create_model(class_name, __validators__=validators, **new_fields)
        return new_class

    def create_class(self, mode: str = "auto", class_name: str = None, exclude=None):
        class_name = class_name if class_name else f"{self.key}_AN"
        mapping = self.get_mapping(mode=mode, exclude=exclude)
        return self.create_model_class(class_name, mapping)

    def _create_children_class(self, exclude=None):
        """使用object内有的字段直接生成model_class"""
        class_name = f"{self.key}_AN"
        mapping = self._get_children_mapping(exclude=exclude)
        return self.create_model_class(class_name, mapping)

    def to_dict(self, format_func=None, mode="auto", exclude=None) -> Dict:
        """将当前节点与子节点都按照node: format的格式组织成字典"""
        nodes = self._to_dict(format_func=format_func, mode=mode, exclude=exclude)
        if not isinstance(nodes, dict):
            nodes = {self.key: nodes}
        return nodes

    def _to_dict(self, format_func=None, mode="auto", exclude=None) -> Dict:
        """将当前节点与子节点都按照node: format的格式组织成字典"""

        # 如果没有提供格式化函数，则使用默认的格式化函数
        if format_func is None:
            format_func = lambda node: node.instruction

        # 使用提供的格式化函数来格式化当前节点的值
        formatted_value = format_func(self)

        # 创建当前节点的键值对
        if (mode == "children" or mode == "auto") and self.children:
            node_value = {}
        else:
            node_value = formatted_value

        if mode == "root":
            return {self.key: node_value}

        # 递归处理子节点
        exclude = exclude or []
        for child_key, child_node in self.children.items():
            if child_key in exclude:
                continue
            # 递归调用 to_dict 方法并更新节点字典
            child_dict = child_node._to_dict(format_func, mode, exclude)
            node_value[child_key] = child_dict

        return node_value

    def update_instruct_content(self, incre_data: dict[str, Any]):
        assert self.instruct_content
        origin_sc_dict = self.instruct_content.model_dump()
        origin_sc_dict.update(incre_data)
        output_class = self.create_class()
        self.instruct_content = output_class(**origin_sc_dict)

    def keys(self, mode: str = "auto") -> list:
        if mode == "children" or (mode == "auto" and self.children):
            keys = []
        else:
            keys = [self.key]
        if mode == "root":
            return keys

        for _, child_node in self.children.items():
            keys.append(child_node.key)
        return keys

    def compile_to(self, i: Dict, schema, kv_sep) -> str:
        if schema == "json":
            return json.dumps(i, indent=4, ensure_ascii=False)
        elif schema == "markdown":
            return dict_to_markdown(i, kv_sep=kv_sep)
        else:
            return str(i)

    def tagging(self, text, schema, tag="") -> str:
        if not tag:
            return text
        return f"[{tag}]\n{text}\n[/{tag}]"

    def _compile_f(self, schema, mode, tag, format_func, kv_sep, exclude=None) -> str:
        nodes = self.to_dict(format_func=format_func, mode=mode, exclude=exclude)
        text = self.compile_to(nodes, schema, kv_sep)
        return self.tagging(text, schema, tag)

    def compile_instruction(self, schema="markdown", mode="children", tag="", exclude=None) -> str:
        """compile to raw/json/markdown template with all/root/children nodes"""
        format_func = lambda i: f"{i.expected_type}  # {i.instruction}"
        return self._compile_f(schema, mode, tag, format_func, kv_sep=": ", exclude=exclude)

    def compile_example(self, schema="json", mode="children", tag="", exclude=None) -> str:
        """compile to raw/json/markdown examples with all/root/children nodes"""

        # 这里不能使用f-string，因为转译为str后再json.dumps会额外加上引号，无法作为有效的example
        # 错误示例："File list": "['main.py', 'const.py', 'game.py']", 注意这里值不是list，而是str
        format_func = lambda i: i.example
        return self._compile_f(schema, mode, tag, format_func, kv_sep="\n", exclude=exclude)

    def compile(self, context, schema="json", mode="children", template=SIMPLE_TEMPLATE, exclude=[]) -> str:
        """
        mode: all/root/children
            mode="children": 编译所有子节点为一个统一模板，包括instruction与example
            mode="all": NotImplemented
            mode="root": NotImplemented
        schmea: raw/json/markdown
            schema="raw": 不编译，context, lang_constaint, instruction
            schema="json"：编译context, example(json), instruction(markdown), constraint, action
            schema="markdown": 编译context, example(markdown), instruction(markdown), constraint, action
        """
        if schema == "raw":
            return f"{context}\n\n## Actions\n{LANGUAGE_CONSTRAINT}\n{self.instruction}"

        ### 直接使用 pydantic BaseModel 生成 instruction 与 example，仅限 JSON
        # child_class = self._create_children_class()
        # node_schema = child_class.model_json_schema()
        # defaults = {
        #     k: str(v)
        #     for k, v in child_class.model_fields.items()
        #     if k not in exclude
        # }
        # instruction = node_schema
        # example = json.dumps(defaults, indent=4)

        # FIXME: json instruction会带来格式问题，如："Project name": "web_2048  # 项目名称使用下划线",
        # compile example暂时不支持markdown
        instruction = self.compile_instruction(schema="markdown", mode=mode, exclude=exclude)
        example = self.compile_example(schema=schema, tag=TAG, mode=mode, exclude=exclude)
        # nodes = ", ".join(self.to_dict(mode=mode).keys())
        constraints = [LANGUAGE_CONSTRAINT, FORMAT_CONSTRAINT]
        constraint = "\n".join(constraints)

        prompt = template.format(
            context=context,
            example=example,
            instruction=instruction,
            constraint=constraint,
        )
        return prompt

    @retry(
        wait=wait_random_exponential(min=1, max=20),
        stop=stop_after_attempt(6),
        after=general_after_log(logger),
    )
    async def _aask_v1(
        self,
        prompt: str,
        output_class_name: str,
        output_data_mapping: dict,
        images: Optional[Union[str, list[str]]] = None,
        system_msgs: Optional[list[str]] = None,
        schema="markdown",  # compatible to original format
        timeout=USE_CONFIG_TIMEOUT,
    ) -> (str, BaseModel):
        """Use ActionOutput to wrap the output of aask"""
        content = await self.llm.aask(prompt, system_msgs, images=images, timeout=timeout)
        logger.debug(f"llm raw output:\n{content}")
        output_class = self.create_model_class(output_class_name, output_data_mapping)

        if schema == "json":
            parsed_data = llm_output_postprocess(
                output=content, schema=output_class.model_json_schema(), req_key=f"[/{TAG}]"
            )
        else:  # using markdown parser
            parsed_data = OutputParser.parse_data_with_mapping(content, output_data_mapping)

        logger.debug(f"parsed_data:\n{parsed_data}")
        instruct_content = output_class(**parsed_data)
        return content, instruct_content

    def get(self, key):
        return self.instruct_content.model_dump()[key]

    def set_recursive(self, name, value):
        setattr(self, name, value)
        for _, i in self.children.items():
            i.set_recursive(name, value)

    def set_llm(self, llm):
        self.set_recursive("llm", llm)

    def set_context(self, context):
        self.set_recursive("context", context)

    async def simple_fill(
        self, schema, mode, images: Optional[Union[str, list[str]]] = None, timeout=USE_CONFIG_TIMEOUT, exclude=None
    ):
        prompt = self.compile(context=self.context, schema=schema, mode=mode, exclude=exclude)
        if schema != "raw":
            mapping = self.get_mapping(mode, exclude=exclude)
            class_name = f"{self.key}_AN"
            content, scontent = await self._aask_v1(
                prompt, class_name, mapping, images=images, schema=schema, timeout=timeout
            )
            self.content = content
            self.instruct_content = scontent
        else:
            self.content = await self.llm.aask(prompt)
            self.instruct_content = None

        return self

<<<<<<< HEAD
    @exp_cache(serializer=ActionNodeSerializer())
=======
    def get_field_name(self):
        """
        Get the field name from the Pydantic model associated with this ActionNode.
        """
        model_class = self.create_class()
        fields = model_class.model_fields

        # Assuming there's only one field in the model
        if len(fields) == 1:
            return next(iter(fields))

        # If there are multiple fields, we might want to use self.key to find the right one
        return self.key

    def get_field_names(self):
        """
        Get the field names associated with this ActionNode's Pydantic model.
        """
        model_class = self.create_class()
        return model_class.model_fields.keys()

    def get_field_types(self):
        """
        Get the field types associated with this ActionNode's Pydantic model.
        """
        model_class = self.create_class()
        return {field_name: field.annotation for field_name, field in model_class.model_fields.items()}

    def xml_compile(self, context):
        """
        Compile the prompt to make it easier for the model to understand the xml format.
        """
        field_names = self.get_field_names()
        # Construct the example using the field names
        examples = []
        for field_name in field_names:
            examples.append(f"<{field_name}>content</{field_name}>")

        # Join all examples into a single string
        example_str = "\n".join(examples)
        # Add the example to the context
        context += f"""
### Response format (must be strictly followed): All content must be enclosed in the given XML tags, ensuring each opening <tag> has a corresponding closing </tag>, with no incomplete or self-closing tags allowed.\n
{example_str}
"""
        return context

    async def code_fill(
        self, context: str, function_name: Optional[str] = None, timeout: int = USE_CONFIG_TIMEOUT
    ) -> Dict[str, str]:
        """
        Fill CodeBlock Using ``` ```
        """
        field_name = self.get_field_name()
        prompt = context
        content = await self.llm.aask(prompt, timeout=timeout)
        extracted_code = sanitize(code=content, entrypoint=function_name)
        result = {field_name: extracted_code}
        return result

    async def single_fill(self, context: str, images: Optional[Union[str, list[str]]] = None) -> Dict[str, str]:
        field_name = self.get_field_name()
        prompt = context
        content = await self.llm.aask(prompt, images=images)
        result = {field_name: content}
        return result

    async def xml_fill(self, context: str, images: Optional[Union[str, list[str]]] = None) -> Dict[str, Any]:
        """
        Fill context with XML tags and convert according to field types, including string, integer, boolean, list and dict types
        """
        field_names = self.get_field_names()
        field_types = self.get_field_types()

        extracted_data: Dict[str, Any] = {}
        content = await self.llm.aask(context, images=images)

        for field_name in field_names:
            pattern = rf"<{field_name}>(.*?)</{field_name}>"
            match = re.search(pattern, content, re.DOTALL)
            if match:
                raw_value = match.group(1).strip()
                field_type = field_types.get(field_name)

                if field_type == str:
                    extracted_data[field_name] = raw_value
                elif field_type == int:
                    try:
                        extracted_data[field_name] = int(raw_value)
                    except ValueError:
                        extracted_data[field_name] = 0  # 或者其他默认值
                elif field_type == bool:
                    extracted_data[field_name] = raw_value.lower() in ("true", "yes", "1", "on", "True")
                elif field_type == list:
                    try:
                        extracted_data[field_name] = eval(raw_value)
                        if not isinstance(extracted_data[field_name], list):
                            raise ValueError
                    except:
                        extracted_data[field_name] = []  # 默认空列表
                elif field_type == dict:
                    try:
                        extracted_data[field_name] = eval(raw_value)
                        if not isinstance(extracted_data[field_name], dict):
                            raise ValueError
                    except:
                        extracted_data[field_name] = {}  # 默认空字典

        return extracted_data

>>>>>>> 4294d1bd
    async def fill(
        self,
        *,
        req,
        llm,
        schema="json",
        mode="auto",
        strgy="simple",
        images: Optional[Union[str, list[str]]] = None,
        timeout=USE_CONFIG_TIMEOUT,
        exclude=[],
        function_name: str = None,
    ):
        """Fill the node(s) with mode.

        :param req: Everything we should know when filling node.
        :param llm: Large Language Model with pre-defined system message.
        :param schema: json/markdown, determine example and output format.
         - raw: free form text
         - json: it's easy to open source LLM with json format
         - markdown: when generating code, markdown is always better
        :param mode: auto/children/root
         - auto: automated fill children's nodes and gather outputs, if no children, fill itself
         - children: fill children's nodes and gather outputs
         - root: fill root's node and gather output
        :param strgy: simple/complex
         - simple: run only once
         - complex: run each node
        :param images: the list of image url or base64 for gpt4-v
        :param timeout: Timeout for llm invocation.
        :param exclude: The keys of ActionNode to exclude.
        :return: self
        """
        self.set_llm(llm)
        self.set_context(req)
        if self.schema:
            schema = self.schema

        if mode == FillMode.CODE_FILL.value:
            result = await self.code_fill(context, function_name, timeout)
            self.instruct_content = self.create_class()(**result)
            return self

        elif mode == FillMode.XML_FILL.value:
            context = self.xml_compile(context=self.context)
            result = await self.xml_fill(context, images=images)
            self.instruct_content = self.create_class()(**result)
            return self

        elif mode == FillMode.SINGLE_FILL.value:
            result = await self.single_fill(context, images=images)
            self.instruct_content = self.create_class()(**result)
            return self

        if strgy == "simple":
            return await self.simple_fill(schema=schema, mode=mode, images=images, timeout=timeout, exclude=exclude)
        elif strgy == "complex":
            # 这里隐式假设了拥有children
            tmp = {}
            for _, i in self.children.items():
                if exclude and i.key in exclude:
                    continue
                child = await i.simple_fill(schema=schema, mode=mode, images=images, timeout=timeout, exclude=exclude)
                tmp.update(child.instruct_content.model_dump())
            cls = self._create_children_class()
            self.instruct_content = cls(**tmp)
            return self

    async def human_review(self) -> dict[str, str]:
        review_comments = HumanInteraction().interact_with_instruct_content(
            instruct_content=self.instruct_content, interact_type="review"
        )

        return review_comments

    def _makeup_nodes_output_with_req(self) -> dict[str, str]:
        instruct_content_dict = self.instruct_content.model_dump()
        nodes_output = {}
        for key, value in instruct_content_dict.items():
            child = self.get_child(key)
            nodes_output[key] = {"value": value, "requirement": child.instruction if child else self.instruction}
        return nodes_output

    async def auto_review(self, template: str = REVIEW_TEMPLATE) -> dict[str, str]:
        """use key's output value and its instruction to review the modification comment"""
        nodes_output = self._makeup_nodes_output_with_req()
        """nodes_output format:
        {
            "key": {"value": "output value", "requirement": "key instruction"}
        }
        """
        if not nodes_output:
            return dict()

        prompt = template.format(
            nodes_output=json.dumps(nodes_output, ensure_ascii=False),
            tag=TAG,
            constraint=FORMAT_CONSTRAINT,
            prompt_schema="json",
        )

        content = await self.llm.aask(prompt)
        # Extract the dict of mismatch key and its comment. Due to the mismatch keys are unknown, here use the keys
        # of ActionNode to judge if exist in `content` and then follow the `data_mapping` method to create model class.
        keys = self.keys()
        include_keys = []
        for key in keys:
            if f'"{key}":' in content:
                include_keys.append(key)
        if not include_keys:
            return dict()

        exclude_keys = list(set(keys).difference(include_keys))
        output_class_name = f"{self.key}_AN_REVIEW"
        output_class = self.create_class(class_name=output_class_name, exclude=exclude_keys)
        parsed_data = llm_output_postprocess(
            output=content, schema=output_class.model_json_schema(), req_key=f"[/{TAG}]"
        )
        instruct_content = output_class(**parsed_data)
        return instruct_content.model_dump()

    async def simple_review(self, review_mode: ReviewMode = ReviewMode.AUTO):
        # generate review comments
        if review_mode == ReviewMode.HUMAN:
            review_comments = await self.human_review()
        else:
            review_comments = await self.auto_review()

        if not review_comments:
            logger.warning("There are no review comments")
        return review_comments

    async def review(self, strgy: str = "simple", review_mode: ReviewMode = ReviewMode.AUTO):
        """only give the review comment of each exist and mismatch key

        :param strgy: simple/complex
         - simple: run only once
         - complex: run each node
        """
        if not hasattr(self, "llm"):
            raise RuntimeError("use `review` after `fill`")
        assert review_mode in ReviewMode
        assert self.instruct_content, 'review only support with `schema != "raw"`'

        if strgy == "simple":
            review_comments = await self.simple_review(review_mode)
        elif strgy == "complex":
            # review each child node one-by-one
            review_comments = {}
            for _, child in self.children.items():
                child_review_comment = await child.simple_review(review_mode)
                review_comments.update(child_review_comment)

        return review_comments

    async def human_revise(self) -> dict[str, str]:
        review_contents = HumanInteraction().interact_with_instruct_content(
            instruct_content=self.instruct_content, mapping=self.get_mapping(mode="auto"), interact_type="revise"
        )
        # re-fill the ActionNode
        self.update_instruct_content(review_contents)
        return review_contents

    def _makeup_nodes_output_with_comment(self, review_comments: dict[str, str]) -> dict[str, str]:
        instruct_content_dict = self.instruct_content.model_dump()
        nodes_output = {}
        for key, value in instruct_content_dict.items():
            if key in review_comments:
                nodes_output[key] = {"value": value, "comment": review_comments[key]}
        return nodes_output

    async def auto_revise(
        self, revise_mode: ReviseMode = ReviseMode.AUTO, template: str = REVISE_TEMPLATE
    ) -> dict[str, str]:
        """revise the value of incorrect keys"""
        # generate review comments
        if revise_mode == ReviseMode.AUTO:
            review_comments: dict = await self.auto_review()
        elif revise_mode == ReviseMode.HUMAN_REVIEW:
            review_comments: dict = await self.human_review()

        include_keys = list(review_comments.keys())

        # generate revise content, two-steps
        # step1, find the needed revise keys from review comments to makeup prompt template
        nodes_output = self._makeup_nodes_output_with_comment(review_comments)
        keys = self.keys()
        exclude_keys = list(set(keys).difference(include_keys))
        example = self.compile_example(schema="json", mode="auto", tag=TAG, exclude=exclude_keys)
        instruction = self.compile_instruction(schema="markdown", mode="auto", exclude=exclude_keys)

        prompt = template.format(
            nodes_output=json.dumps(nodes_output, ensure_ascii=False),
            example=example,
            instruction=instruction,
            constraint=FORMAT_CONSTRAINT,
            prompt_schema="json",
        )

        # step2, use `_aask_v1` to get revise structure result
        output_mapping = self.get_mapping(mode="auto", exclude=exclude_keys)
        output_class_name = f"{self.key}_AN_REVISE"
        content, scontent = await self._aask_v1(
            prompt=prompt, output_class_name=output_class_name, output_data_mapping=output_mapping, schema="json"
        )

        # re-fill the ActionNode
        sc_dict = scontent.model_dump()
        self.update_instruct_content(sc_dict)
        return sc_dict

    async def simple_revise(self, revise_mode: ReviseMode = ReviseMode.AUTO) -> dict[str, str]:
        if revise_mode == ReviseMode.HUMAN:
            revise_contents = await self.human_revise()
        else:
            revise_contents = await self.auto_revise(revise_mode)

        return revise_contents

    async def revise(self, strgy: str = "simple", revise_mode: ReviseMode = ReviseMode.AUTO) -> dict[str, str]:
        """revise the content of ActionNode and update the instruct_content

        :param strgy: simple/complex
         - simple: run only once
         - complex: run each node
        """
        if not hasattr(self, "llm"):
            raise RuntimeError("use `revise` after `fill`")
        assert revise_mode in ReviseMode
        assert self.instruct_content, 'revise only support with `schema != "raw"`'

        if strgy == "simple":
            revise_contents = await self.simple_revise(revise_mode)
        elif strgy == "complex":
            # revise each child node one-by-one
            revise_contents = {}
            for _, child in self.children.items():
                child_revise_content = await child.simple_revise(revise_mode)
                revise_contents.update(child_revise_content)
            self.update_instruct_content(revise_contents)

        return revise_contents

    @classmethod
    def from_pydantic(cls, model: Type[BaseModel], key: str = None):
        """
        Creates an ActionNode tree from a Pydantic model.

        Args:
            model (Type[BaseModel]): The Pydantic model to convert.

        Returns:
            ActionNode: The root node of the created ActionNode tree.
        """
        key = key or model.__name__
        root_node = cls(key=key, expected_type=Type[model], instruction="", example="")

        for field_name, field_info in model.model_fields.items():
            field_type = field_info.annotation
            description = field_info.description
            default = field_info.default

            # Recursively handle nested models if needed
            if not isinstance(field_type, typing._GenericAlias) and issubclass(field_type, BaseModel):
                child_node = cls.from_pydantic(field_type, key=field_name)
            else:
                child_node = cls(key=field_name, expected_type=field_type, instruction=description, example=default)

            root_node.add_child(child_node)

        return root_node

    @staticmethod
    def is_optional_type(tp) -> bool:
        """Return True if `tp` is `typing.Optional[...]`"""
        if typing.get_origin(tp) is Union:
            args = typing.get_args(tp)
            non_none_types = [arg for arg in args if arg is not type(None)]
            return len(non_none_types) == 1 and len(args) == 2
        return False<|MERGE_RESOLUTION|>--- conflicted
+++ resolved
@@ -483,9 +483,6 @@
 
         return self
 
-<<<<<<< HEAD
-    @exp_cache(serializer=ActionNodeSerializer())
-=======
     def get_field_name(self):
         """
         Get the field name from the Pydantic model associated with this ActionNode.
@@ -596,7 +593,7 @@
 
         return extracted_data
 
->>>>>>> 4294d1bd
+    @exp_cache(serializer=ActionNodeSerializer())
     async def fill(
         self,
         *,
