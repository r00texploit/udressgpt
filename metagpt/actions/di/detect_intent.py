--- conflicted
+++ resolved
@@ -97,11 +97,6 @@
 To meet user requirements, the following standard operating procedure(SOP) must be used:
 
 {sop}
-<<<<<<< HEAD
-
-
-=======
->>>>>>> 4673a8ba
 """
 
 ### SOP Type
