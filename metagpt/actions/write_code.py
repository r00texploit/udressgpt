--- conflicted
+++ resolved
@@ -132,13 +132,8 @@
         code = await self.write_code(prompt)
         if not coding_context.code_doc:
             # avoid root_path pydantic ValidationError if use WriteCode alone
-<<<<<<< HEAD
             root_path = self.g_context.src_workspace if self.g_context.src_workspace else ""
-            coding_context.code_doc = Document(filename=coding_context.filename, root_path=root_path)
-=======
-            root_path = CONFIG.src_workspace if CONFIG.src_workspace else ""
             coding_context.code_doc = Document(filename=coding_context.filename, root_path=str(root_path))
->>>>>>> a269f7aa
         coding_context.code_doc.content = code
         return coding_context
 
