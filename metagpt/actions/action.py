--- conflicted
+++ resolved
@@ -10,14 +10,9 @@
 import re
 from typing import Optional, Any
 
-<<<<<<< HEAD
 from typing import Optional, Any
 from tenacity import retry, stop_after_attempt, wait_random_exponential
 from pydantic import BaseModel, Field
-=======
-from pydantic import BaseModel, Field
-from tenacity import retry, stop_after_attempt, wait_fixed
->>>>>>> c0db3c8e
 
 from metagpt.actions.action_output import ActionOutput
 from metagpt.llm import LLM
@@ -25,11 +20,7 @@
 from metagpt.logs import logger
 from metagpt.provider.postprecess.llm_output_postprecess import llm_output_postprecess
 from metagpt.utils.common import OutputParser
-<<<<<<< HEAD
 from metagpt.utils.utils import general_after_log
-=======
-from metagpt.utils.custom_decoder import CustomDecoder
->>>>>>> c0db3c8e
 from metagpt.utils.utils import import_class
 
 
@@ -40,19 +31,11 @@
     name: str = ""
     llm: BaseGPTAPI = Field(default_factory=LLM, exclude=True)
     context = ""
-<<<<<<< HEAD
     prefix = ""   # aask*时会加上prefix，作为system_message
     profile = ""  # FIXME: USELESS
     desc = ""     # for skill manager
     # content: Optional[str] = None
     # instruct_content: Optional[str] = None
-=======
-    prefix = ""
-    profile = ""
-    desc = ""
-    content: Optional[str] = None
-    instruct_content: Optional[str] = None
->>>>>>> c0db3c8e
 
     # builtin variables
     builtin_class_name: str = ""
@@ -81,12 +64,7 @@
         """Set prefix for later usage"""
         self.prefix = prefix
         self.profile = profile
-<<<<<<< HEAD
-        return self
 
-=======
-    
->>>>>>> c0db3c8e
     def __str__(self):
         return self.__class__.__name__
     
@@ -115,17 +93,12 @@
             system_msgs = []
         system_msgs.append(self.prefix)
         return await self.llm.aask(prompt, system_msgs)
-<<<<<<< HEAD
 
     @retry(
         wait=wait_random_exponential(min=1, max=60),
         stop=stop_after_attempt(6),
         after=general_after_log(logger),
     )
-=======
-    
-    @retry(stop=stop_after_attempt(3), wait=wait_fixed(1))
->>>>>>> c0db3c8e
     async def _aask_v1(
             self,
             prompt: str,
@@ -139,20 +112,7 @@
         output_class = ActionOutput.create_model_class(output_class_name, output_data_mapping)
         
         if format == "json":
-<<<<<<< HEAD
             parsed_data = llm_output_postprecess(output=content, schema=output_class.schema(), req_key="[/CONTENT]")
-=======
-            pattern = r"\[CONTENT\](\s*\{.*?\}\s*)\[/CONTENT\]"
-            matches = re.findall(pattern, content, re.DOTALL)
-            
-            for match in matches:
-                if match:
-                    content = match
-                    break
-            
-            parsed_data = CustomDecoder(strict=False).decode(content)
-        
->>>>>>> c0db3c8e
         else:  # using markdown parser
             parsed_data = OutputParser.parse_data_with_mapping(content, output_data_mapping)
         
