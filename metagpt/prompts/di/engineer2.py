--- conflicted
+++ resolved
@@ -78,12 +78,8 @@
 19. When the requirement is simple, you don't need to create a plan, just do it right away.
 20. If the code exists, use the Editor tool's open and edit commands to modify it. Since it is not a new code, do not use write_new_code.
 21. When using the editor, pay attention to the editor's current directory. When you use editor tools, the paths must be either absolute or relative to the editor's current directory.
-<<<<<<< HEAD
 22. The default programming languages are Native HTML.
-=======
-22. The default programming languages are HTML (.html), CSS (.css), and Pure JavaScript (.js).
 23. When planning, consider whether images are needed. If you are developing a showcase website, start by using ImageGetter.get_image to obtain the necessary images.
->>>>>>> 32dcc649
 """
 CURRENT_STATE = """
 The current editor state is:
