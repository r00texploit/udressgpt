--- conflicted
+++ resolved
@@ -47,11 +47,8 @@
     name: str = "Zero"
     profile: str = "RoleZero"
     goal: str = ""
-<<<<<<< HEAD
     system_msg: Optional[list[str]] = None  # Use None to conform to the default value at llm.aask
-=======
     system_prompt: str = SYSTEM_PROMPT  # Use None to conform to the default value at llm.aask
->>>>>>> 133483fa
     cmd_prompt: str = CMD_PROMPT
     cmd_prompt_current_state: str = ""
     thought_guidance: str = THOUGHT_GUIDANCE
@@ -133,7 +130,7 @@
 
     def _update_tool_execution(self):
         pass
-        
+
     async def _think(self) -> bool:
         """Useful in 'react' mode. Use LLM to decide whether and what to do next."""
         # Compatibility
@@ -199,7 +196,7 @@
         The `RoleZeroSerializer` extracts essential parts of `req` for the experience pool, trimming lengthy entries to retain only necessary parts.
         """
         return await self.llm.aask(req, system_msgs=system_msgs)
-                      
+
     async def parse_browser_actions(self, memory: List[Message]) -> List[Message]:
         if not self.browser.is_empty_page:
             pattern = re.compile(r"Command Browser\.(\w+) executed")
@@ -265,7 +262,7 @@
         context = self.llm.format_msg(memory + [UserMessage(content=QUICK_THINK_PROMPT)])
         intent_result = await self.llm.aask(context)
 
-        if "QUICK" in intent_result or "AMBIGUOUS " in intent_result:            # llm call with the original context
+        if "QUICK" in intent_result or "AMBIGUOUS " in intent_result:  # llm call with the original context
             async with ThoughtReporter(enable_llm_stream=True) as reporter:
                 await reporter.async_report({"type": "quick"})
                 answer = await self.llm.aask(self.llm.format_msg(memory))
