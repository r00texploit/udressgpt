### Python template

# Byte-compiled / optimized / DLL files
__pycache__/
*.py[cod]
*$py.class

# C extensions
*.so

# Distribution / packaging
.Python
build/
develop-eggs/
dist/
downloads/
eggs/
.eggs/
lib/
lib64/
parts/
sdist/
var/
wheels/
share/python-wheels/
*.egg-info/
.installed.cfg
*.egg
MANIFEST

# PyInstaller
#  Usually these files are written by a python scripts from a template
#  before PyInstaller builds the exe, so as to inject date/other infos into it.
*.manifest
*.spec

# Installer logs
pip-log.txt
pip-delete-this-directory.txt

# Unit test / coverage reports
htmlcov/
.tox/
.nox/
.coverage
.coverage.*
.cache
nosetests.xml
coverage.xml
*.cover
*.py,cover
.hypothesis/
.pytest_cache/
cover/
unittest.txt

# Translations
*.mo
*.pot

# Django stuff:
*.log
logs
local_settings.py
db.sqlite3
db.sqlite3-journal

# Flask stuff:
instance/
.webassets-cache

# Scrapy stuff:
.scrapy

# Sphinx documentation
docs/_build/

# PyBuilder
.pybuilder/
target/

# Jupyter Notebook
.ipynb_checkpoints

# IPython
profile_default/
ipython_config.py

# pyenv
#   For a library or package, you might want to ignore these files since the code is
#   intended to run in multiple environments; otherwise, check them in:
# .python-version

# pipenv
#   According to pypa/pipenv#598, it is recommended to include Pipfile.lock in version control.
#   However, in case of collaboration, if having platform-specific dependencies or dependencies
#   having no cross-platform support, pipenv may install dependencies that don't work, or not
#   install all needed dependencies.
#Pipfile.lock

# PEP 582; used by e.g. github.com/David-OConnor/pyflow
__pypackages__/

# Celery stuff
celerybeat-schedule
celerybeat.pid

# SageMath parsed files
*.sage.py

# Environments
.env
.venv
env/
venv/
ENV/
env.bak/
venv.bak/

# Spyder project settings
.spyderproject
.spyproject

# Rope project settings
.ropeproject

# mkdocs documentation
/site

# mypy
.mypy_cache/
.dmypy.json
dmypy.json

# Pyre type checker
.pyre/

# pytype static type analyzer
.pytype/

# Cython debug symbols
cython_debug/

# report
allure-report
allure-results

# idea / vscode / macos
.idea
.DS_Store
.vscode

key.yaml
data
data.ms
examples/nb/
.chroma
*~$*
workspace/*
tmp
metagpt/roles/idea_agent.py
.aider*
*.bak
*.bk

# output folder
output
tmp.png
.dependencies.json
tests/metagpt/utils/file_repo_git
*.tmp
*.png
htmlcov
htmlcov.*
*.dot
*.pkl
*-structure.csv
*-structure.json
<<<<<<< HEAD
*.dot
=======
>>>>>>> a269f7aa
<|MERGE_RESOLUTION|>--- conflicted
+++ resolved
@@ -176,7 +176,4 @@
 *.pkl
 *-structure.csv
 *-structure.json
-<<<<<<< HEAD
-*.dot
-=======
->>>>>>> a269f7aa
+*.dot